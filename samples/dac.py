# Copyright (c) 2014  Barnstormer Softworks, Ltd.

import geni.rspec.pg as PG
import geni.aggregate.instageni as IG
import geni.aggregate.apis

import nbastin
<<<<<<< HEAD
context = nbastin.buildContext()

IG.UtahDDC.deletesliver(context, "xen-test3")
=======

#context = nbastin.buildContext()
#context.debug = True

#try:
#  IG.GPO.deletesliver(context, "xen-test2")
#except geni.aggregate.apis.AMError, e:
#  pass
>>>>>>> 34af91ef

r = PG.Request()

vm1 = PG.XenVM("xen1")
intf1 = vm1.addInterface("if0")
intf1.component_id = "eth1"
r.addResource(vm1)

vm2 = PG.XenVM("xen2")
intf2 = vm2.addInterface("if1")
intf2.component_id = "eth2"
r.addResource(vm2)

lnk = PG.Link()
lnk.addInterface(intf1)
lnk.addInterface(intf2)

r.addResource(lnk)

r.write("dac.xml")

<<<<<<< HEAD
manifest = IG.UtahDDC.createsliver(context, "xen-test3", r)
print manifest.text
=======
#manifest = IG.GPO.createsliver(context, "xen-test2", r)
#print manifest.text
>>>>>>> 34af91ef
<|MERGE_RESOLUTION|>--- conflicted
+++ resolved
@@ -5,11 +5,6 @@
 import geni.aggregate.apis
 
 import nbastin
-<<<<<<< HEAD
-context = nbastin.buildContext()
-
-IG.UtahDDC.deletesliver(context, "xen-test3")
-=======
 
 #context = nbastin.buildContext()
 #context.debug = True
@@ -18,32 +13,26 @@
 #  IG.GPO.deletesliver(context, "xen-test2")
 #except geni.aggregate.apis.AMError, e:
 #  pass
->>>>>>> 34af91ef
 
 r = PG.Request()
 
 vm1 = PG.XenVM("xen1")
 intf1 = vm1.addInterface("if0")
-intf1.component_id = "eth1"
 r.addResource(vm1)
 
 vm2 = PG.XenVM("xen2")
-intf2 = vm2.addInterface("if1")
-intf2.component_id = "eth2"
+intf2 = vm2.addInterface("if0")
 r.addResource(vm2)
 
 lnk = PG.Link()
 lnk.addInterface(intf1)
 lnk.addInterface(intf2)
+lnk.bandwidth = 1000000
+lnk.disableMACLearning()
 
 r.addResource(lnk)
 
 r.write("dac.xml")
 
-<<<<<<< HEAD
-manifest = IG.UtahDDC.createsliver(context, "xen-test3", r)
-print manifest.text
-=======
 #manifest = IG.GPO.createsliver(context, "xen-test2", r)
-#print manifest.text
->>>>>>> 34af91ef
+#print manifest.text