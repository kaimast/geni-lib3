#!/usr/bin/env python
<<<<<<< HEAD
# Copyright (c) 2015-2016  Barnstormer Softworks, Ltd.
=======
# Copyright (c) 2015-2017  Barnstormer Softworks, Ltd.

#  This Source Code Form is subject to the terms of the Mozilla Public
#  License, v. 2.0. If a copy of the MPL was not distributed with this
#  file, You can obtain one at http://mozilla.org/MPL/2.0/.
>>>>>>> 081fcf63

import os
import os.path
import code

class Shell(object):
  def __init__ (self, debug = False, admin = False):
    super(Shell, self).__init__()
    self.debug = debug
    self.admin = admin

  def run (self, options):
    import geni._coreutil
    imports = geni._coreutil.shellImports()

    try:
      import readline
    except ImportError:
      pass
    else:
      import rlcompleter
      readline.set_completer(rlcompleter.Completer(imports).complete)
      readline.parse_and_bind("tab:complete")

    # We want to honor both $PYTHONSTARTUP and .pythonrc.py, so follow system
    # conventions and get $PYTHONSTARTUP first then .pythonrc.py.
    for pythonrc in (os.environ.get("PYTHONSTARTUP"), '~/.pythonrc.py'):
      if not pythonrc:
        continue
      pythonrc = os.path.expanduser(pythonrc)
      if not os.path.isfile(pythonrc):
        continue
      try:
        with open(pythonrc) as handle:
          exec(compile(handle.read(), pythonrc, 'exec'), imports)
      except NameError:
        pass

<<<<<<< HEAD
    import geni.util
    import geni.rspec.pg
    import geni.rspec.vts
    import geni.rspec.igext
    import geni.rspec.egext
    import geni.rspec.igutil
    import geni.aggregate.frameworks
    import geni.aggregate.instageni
    import geni.aggregate.vts
    import geni.aggregate.exogeni
    import geni.aggregate.cloudlab
    import geni.aggregate.transit
    import pprint

    imports["util"] = geni.util
    imports["PG"] = geni.rspec.pg
    imports["VTS"] = geni.rspec.vts
    imports["IGAM"] = geni.aggregate.instageni
    imports["VTSAM"] = geni.aggregate.vts
    imports["EGAM"] = geni.aggregate.exogeni
    imports["CLAM"] = geni.aggregate.cloudlab
    imports["TRANSITAM"] = geni.aggregate.transit
    imports["IGX"] = geni.rspec.igext
    imports["EGX"] = geni.rspec.egext
    imports["IGUtil"] = geni.rspec.igutil
    imports["PP"] = pprint.pprint
    imports["RegM"] = geni.aggregate.frameworks.MemberRegistry

    if self.debug:
      import geni.minigcf.chapi2
      import geni.minigcf.amapi2
      import geni.minigcf.config
      imports["CH2"] = geni.minigcf.chapi2
      imports["AM2"] = geni.minigcf.amapi2
      imports["CFG"] = geni.minigcf.config

=======
    if self.debug:
      import geni.minigcf.chapi2
      import geni.minigcf.amapi2
      import geni.minigcf.config
      imports["CH2"] = geni.minigcf.chapi2
      imports["AM2"] = geni.minigcf.amapi2
      imports["CFG"] = geni.minigcf.config

>>>>>>> 081fcf63
    if self.admin:
      import geni.admin.vts
      imports["VTSADM"] = geni.admin.vts

    try:
      if geni.util.hasDataContext():
        import getpass
        passwd = getpass.getpass("Private key passphrase: ")
        imports["context"] = geni.util.loadContext(key_passphrase=passwd)
    except IOError:
      pass

    code.interact(banner="GENI-Lib Interactive Shell", local=imports)

if __name__ == '__main__':
  import sys
  sys.path.insert(0, os.path.realpath(os.path.curdir))
  s = Shell()
  for opt in sys.argv[1:]:
    if opt == "--debug":
      s.debug = True
    elif opt == "--admin":
      s.admin = True

  s.run(None)<|MERGE_RESOLUTION|>--- conflicted
+++ resolved
@@ -1,13 +1,9 @@
 #!/usr/bin/env python
-<<<<<<< HEAD
-# Copyright (c) 2015-2016  Barnstormer Softworks, Ltd.
-=======
 # Copyright (c) 2015-2017  Barnstormer Softworks, Ltd.
 
 #  This Source Code Form is subject to the terms of the Mozilla Public
 #  License, v. 2.0. If a copy of the MPL was not distributed with this
 #  file, You can obtain one at http://mozilla.org/MPL/2.0/.
->>>>>>> 081fcf63
 
 import os
 import os.path
@@ -46,35 +42,6 @@
       except NameError:
         pass
 
-<<<<<<< HEAD
-    import geni.util
-    import geni.rspec.pg
-    import geni.rspec.vts
-    import geni.rspec.igext
-    import geni.rspec.egext
-    import geni.rspec.igutil
-    import geni.aggregate.frameworks
-    import geni.aggregate.instageni
-    import geni.aggregate.vts
-    import geni.aggregate.exogeni
-    import geni.aggregate.cloudlab
-    import geni.aggregate.transit
-    import pprint
-
-    imports["util"] = geni.util
-    imports["PG"] = geni.rspec.pg
-    imports["VTS"] = geni.rspec.vts
-    imports["IGAM"] = geni.aggregate.instageni
-    imports["VTSAM"] = geni.aggregate.vts
-    imports["EGAM"] = geni.aggregate.exogeni
-    imports["CLAM"] = geni.aggregate.cloudlab
-    imports["TRANSITAM"] = geni.aggregate.transit
-    imports["IGX"] = geni.rspec.igext
-    imports["EGX"] = geni.rspec.egext
-    imports["IGUtil"] = geni.rspec.igutil
-    imports["PP"] = pprint.pprint
-    imports["RegM"] = geni.aggregate.frameworks.MemberRegistry
-
     if self.debug:
       import geni.minigcf.chapi2
       import geni.minigcf.amapi2
@@ -83,16 +50,6 @@
       imports["AM2"] = geni.minigcf.amapi2
       imports["CFG"] = geni.minigcf.config
 
-=======
-    if self.debug:
-      import geni.minigcf.chapi2
-      import geni.minigcf.amapi2
-      import geni.minigcf.config
-      imports["CH2"] = geni.minigcf.chapi2
-      imports["AM2"] = geni.minigcf.amapi2
-      imports["CFG"] = geni.minigcf.config
-
->>>>>>> 081fcf63
     if self.admin:
       import geni.admin.vts
       imports["VTSADM"] = geni.admin.vts
