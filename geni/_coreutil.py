<<<<<<< HEAD
# Copyright (c) 2015-2016  Barnstormer Softworks, Ltd.
=======
# Copyright (c) 2015-2017  Barnstormer Softworks, Ltd.
>>>>>>> 081fcf63

# This Source Code Form is subject to the terms of the Mozilla Public
# License, v. 2.0. If a copy of the MPL was not distributed with this
# file, You can obtain one at http://mozilla.org/MPL/2.0/.

import os
import os.path
import pkg_resources
import ssl

WIN32_ATTR_HIDDEN = 0x02
VERSION = pkg_resources.require("geni-lib")[0].version

def getDefaultDir ():
  HOME = os.path.expanduser("~")

  if os.name == "posix":
    DEF_DIR = "%s/.bssw/geni/" % (HOME)
    if not os.path.exists(DEF_DIR):
      os.makedirs(DEF_DIR, 0o775)
  elif os.name == "nt":
    DEF_DIR = "%s/bssw/geni/" % (HOME)
    if not os.path.exists(DEF_DIR):
      os.makedirs(DEF_DIR, 0o775)
      import ctypes
      BSSW = "%s/bssw" % (HOME)
      if not ctypes.windll.kernel32.SetFileAttributesW(unicode(BSSW), WIN32_ATTR_HIDDEN):
        raise ctypes.WinError()

  return DEF_DIR

def getOSName ():
  if os.name == "posix":
    return "%s-%s" % (os.uname()[0], os.uname()[4])
  elif os.name == "nt":
    import platform
    return "%s-%s" % (platform.platform(), platform.architecture()[0])
  else:
    return "unknown"

def defaultHeaders ():
<<<<<<< HEAD
  d = {"User-Agent" : "GENI-LIB (%s)" % (getOSName())}
=======
  d = {"User-Agent" : "GENI-LIB %s (%s)" % (VERSION, getOSName())}
>>>>>>> 081fcf63
  return d

def getDefaultContextPath ():
  ddir = getDefaultDir()
  return os.path.normpath("%s/context.json" % (ddir))

def disableUrllibWarnings ():
<<<<<<< HEAD
  import requests.packages.urllib3
  import requests.packages.urllib3.exceptions

  warnings = []
  try:
    warnings.append(requests.packages.urllib3.exceptions.InsecureRequestWarning)
  except AttributeError:
    pass

  try:
    warnings.append(requests.packages.urllib3.exceptions.InsecurePlatformWarning)
  except AttributeError:
    pass

  try:
    warnings.append(requests.packages.urllib3.exceptions.SNIMissingWarning)
  except AttributeError:
    pass

  requests.packages.urllib3.disable_warnings(tuple(warnings))
=======
  try:
    import requests.packages.urllib3
    import requests.packages.urllib3.exceptions

    warnings = []
    try:
      warnings.append(requests.packages.urllib3.exceptions.InsecureRequestWarning)
    except AttributeError:
      pass

    try:
      warnings.append(requests.packages.urllib3.exceptions.InsecurePlatformWarning)
    except AttributeError:
      pass

    try:
      warnings.append(requests.packages.urllib3.exceptions.SNIMissingWarning)
    except AttributeError:
      pass

    requests.packages.urllib3.disable_warnings(tuple(warnings))
  except ImportError:
    # This version of requests doesn't have urllib3 in it
    return

def shellImports ():
  imports = {}

  import geni.constants
  import geni.util
  import geni.rspec.pg
  import geni.rspec.vts
  import geni.rspec.igext
  import geni.rspec.egext
  import geni.rspec.igutil
  import geni.aggregate.frameworks
  import geni.aggregate.instageni
  import geni.aggregate.vts
  import geni.aggregate.exogeni
  import geni.aggregate.cloudlab
  import geni.aggregate.transit
  import pprint

  imports["util"] = geni.util
  imports["PG"] = geni.rspec.pg
  imports["VTS"] = geni.rspec.vts
  imports["IGAM"] = geni.aggregate.instageni
  imports["VTSAM"] = geni.aggregate.vts
  imports["EGAM"] = geni.aggregate.exogeni
  imports["CLAM"] = geni.aggregate.cloudlab
  imports["TRANSITAM"] = geni.aggregate.transit
  imports["IGX"] = geni.rspec.igext
  imports["EGX"] = geni.rspec.egext
  imports["IGUtil"] = geni.rspec.igutil
  imports["PP"] = pprint.pprint
  imports["RegM"] = geni.aggregate.frameworks.MemberRegistry
  imports["SLICE_ROLE"] = geni.constants.SLICE_ROLE
  imports["PROJECT_ROLE"] = geni.constants.PROJECT_ROLE
  imports["REQSTATUS"] = geni.constants.REQSTATUS

  return imports


from requests.adapters import HTTPAdapter
try:
  from requests.packages.urllib3.poolmanager import PoolManager
  class TLSHttpAdapter(HTTPAdapter):
    def init_poolmanager(self, connections, maxsize, block=False):
      self.poolmanager = PoolManager(num_pools = connections, maxsize = maxsize,
                                     block = block, ssl_version = ssl.PROTOCOL_TLSv1)
except ImportError:
  TLSHttpAdapter = HTTPAdapter
>>>>>>> 081fcf63
<|MERGE_RESOLUTION|>--- conflicted
+++ resolved
@@ -1,8 +1,4 @@
-<<<<<<< HEAD
-# Copyright (c) 2015-2016  Barnstormer Softworks, Ltd.
-=======
 # Copyright (c) 2015-2017  Barnstormer Softworks, Ltd.
->>>>>>> 081fcf63
 
 # This Source Code Form is subject to the terms of the Mozilla Public
 # License, v. 2.0. If a copy of the MPL was not distributed with this
@@ -44,11 +40,7 @@
     return "unknown"
 
 def defaultHeaders ():
-<<<<<<< HEAD
-  d = {"User-Agent" : "GENI-LIB (%s)" % (getOSName())}
-=======
   d = {"User-Agent" : "GENI-LIB %s (%s)" % (VERSION, getOSName())}
->>>>>>> 081fcf63
   return d
 
 def getDefaultContextPath ():
@@ -56,28 +48,6 @@
   return os.path.normpath("%s/context.json" % (ddir))
 
 def disableUrllibWarnings ():
-<<<<<<< HEAD
-  import requests.packages.urllib3
-  import requests.packages.urllib3.exceptions
-
-  warnings = []
-  try:
-    warnings.append(requests.packages.urllib3.exceptions.InsecureRequestWarning)
-  except AttributeError:
-    pass
-
-  try:
-    warnings.append(requests.packages.urllib3.exceptions.InsecurePlatformWarning)
-  except AttributeError:
-    pass
-
-  try:
-    warnings.append(requests.packages.urllib3.exceptions.SNIMissingWarning)
-  except AttributeError:
-    pass
-
-  requests.packages.urllib3.disable_warnings(tuple(warnings))
-=======
   try:
     import requests.packages.urllib3
     import requests.packages.urllib3.exceptions
@@ -150,4 +120,3 @@
                                      block = block, ssl_version = ssl.PROTOCOL_TLSv1)
 except ImportError:
   TLSHttpAdapter = HTTPAdapter
->>>>>>> 081fcf63
