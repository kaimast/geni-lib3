--- conflicted
+++ resolved
@@ -6,14 +6,6 @@
 
 from __future__ import absolute_import, print_function
 
-<<<<<<< HEAD
-import multiprocessing as MP
-import time
-import traceback as tb
-import tempfile
-import json
-import os.path
-=======
 import datetime
 import json
 import multiprocessing as MP
@@ -23,7 +15,6 @@
 import time
 import traceback as tb
 import zipfile
->>>>>>> 081fcf63
 
 from .aggregate.apis import ListResourcesError, DeleteSliverError
 
@@ -207,13 +198,8 @@
 
         for ref in link.interface_refs:
           dda("\"%s\" -> \"%s\" [taillabel=\"%s\"]" % (
-<<<<<<< HEAD
-              intf_map[ref][0].sliver_id, name,
-              intf_map[ref][1].component_id.split(":")[-1]))
-=======
             intf_map[ref][0].sliver_id, name,
             intf_map[ref][1].component_id.split(":")[-1]))
->>>>>>> 081fcf63
           dda("\"%s\" -> \"%s\"" % (name, intf_map[ref][0].sliver_id))
 
 
@@ -246,9 +232,6 @@
           # No mirror, draw as normal
           dda("\"%s\" -> \"%s\" [taillabel=\"%s\"]" % (port.dpname, port.remote_dpname,
                                                        port.name))
-        elif isinstance(port, VTSM.InternalContainerPort):
-          dda("\"%s\" -> \"%s\" [taillabel=\"%s\"]" % (port.dpname, port.remote_dpname,
-                                                       port.name))
         elif isinstance(port, VTSM.GenericPort):
           pass
         else:
@@ -274,7 +257,7 @@
     path = os.path.expanduser(path)
 
   obj = json.load(open(path, "r"))
-  
+
   version = _getdefault(obj, "version", 1)
 
   if key_passphrase is True:
@@ -322,61 +305,11 @@
         user.addKey(keypath)
       context.addUser(user)
 
-<<<<<<< HEAD
-=======
-  version = _getdefault(obj, "version", 1)
-
-  if key_passphrase is True:
-    import getpass
-    key_passphrase = getpass.getpass("Private key passphrase: ")
-
-  if version == 1:
-    cf = FrameworkRegistry.get(obj["framework"])()
-    cf.cert = obj["cert-path"]
-    if key_passphrase:
-      cf.setKey(obj["key-path"], key_passphrase)
-    else:
-      cf.key = obj["key-path"]
-
-    user = User()
-    user.name = obj["user-name"]
-    user.urn = obj["user-urn"]
-    user.addKey(obj["user-pubkeypath"])
-
-    context = Context()
-    context.addUser(user)
-    context.cf = cf
-    context.project = obj["project"]
-
-  elif version == 2:
-    context = Context()
-
-    fobj = obj["framework-info"]
-    cf = FrameworkRegistry.get(fobj["type"])()
-    cf.cert = fobj["cert-path"]
-    if key_passphrase:
-      cf.setKey(fobj["key-path"], key_passphrase)
-    else:
-      cf.key = fobj["key-path"]
-    context.cf = cf
-    context.project = fobj["project"]
-
-    ulist = obj["users"]
-    for uobj in ulist:
-      user = User()
-      user.name = uobj["username"]
-      user.urn = _getdefault(uobj, "urn", None)
-      klist = uobj["keys"]
-      for keypath in klist:
-        user.addKey(keypath)
-      context.addUser(user)
-
   from cryptography import x509
   from cryptography.hazmat.backends import default_backend
   cert = x509.load_pem_x509_certificate(open(context._cf.cert, "rb").read(), default_backend())
   if cert.not_valid_after < datetime.datetime.now():
     print("***WARNING*** Client SSL certificate supplied in this context is expired")
->>>>>>> 081fcf63
   return context
 
 
@@ -384,9 +317,6 @@
   import geni._coreutil as GCU
 
   path = GCU.getDefaultContextPath()
-<<<<<<< HEAD
-  return os.path.exists(path)
-=======
   return os.path.exists(path)
 
 
@@ -480,5 +410,4 @@
   cdata["user-urn"] = urn
   cdata["user-pubkeypath"] = pkpath
   cdata["project"] = project
-  json.dump(cdata, open("%s/context.json" % (DEF_DIR), "w+"))
->>>>>>> 081fcf63
+  json.dump(cdata, open("%s/context.json" % (DEF_DIR), "w+"))