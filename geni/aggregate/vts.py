--- conflicted
+++ resolved
@@ -78,11 +78,6 @@
     return self._apiv3.poa(context, self.urlv3, sname, "vts:raw:get-port-info",
                            options={"datapaths" : datapaths})
 
-<<<<<<< HEAD
-  def getLeaseInfo (self, context, sname, client_ids):
-    if not isinstance(client_ids, list): client_ids = [client_ids]
-    return self._apiv3.poa(context, self.urlv3, sname, "vts:uh.simple-dhcpd:get-leases",
-=======
   def setPortBehaviour (self, context, sname, port_list):
     port_json_list = []
     for (port,obj) in port_list:
@@ -93,7 +88,6 @@
   def getLeaseInfo (self, context, sname, client_ids):
     if not isinstance(client_ids, list): client_ids = [client_ids]
     return self._apiv3.poa(context, self.urlv3, sname, "api:uh.dhcp:get-leases",
->>>>>>> 081fcf63
                            options = {"client-ids" : client_ids})
 
   def setPortVLAN (self, context, sname, port_tuples):
@@ -118,10 +112,6 @@
     for clid,subnet in subnet_tuples:
       clid_map[clid] = subnet
 
-<<<<<<< HEAD
-    return self._apiv3.poa(context, self.urlv3, sname, "vts:uh.simple-dhcpd:set-subnet",
-                           options = {"client-id-map" : clid_map})
-=======
     return self._apiv3.poa(context, self.urlv3, sname, "api:uh.dhcp:set-subnet",
                          options = {"client-id-map" : clid_map})
 
@@ -204,7 +194,6 @@
     return self._apiv3.poa(context, self.urlv3, sname, "vts:dropbox:upload", options = {"vols" : [data]})
 
 
->>>>>>> 081fcf63
 
 
 
