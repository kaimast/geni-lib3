<<<<<<< HEAD
# Copyright (c) 2014-2016  Barnstormer Softworks, Ltd.
=======
# Copyright (c) 2014-2017  Barnstormer Softworks, Ltd.
>>>>>>> 081fcf63

# This Source Code Form is subject to the terms of the Mozilla Public
# License, v. 2.0. If a copy of the MPL was not distributed with this
# file, You can obtain one at http://mozilla.org/MPL/2.0/.

from __future__ import absolute_import

import os.path

#from cryptography import x509
#from cryptography.hazmat.backends import default_backend

from .core import FrameworkRegistry
from .. import tempfile

class KeyDecryptionError(Exception): pass

class ClearinghouseError(Exception):
  def __init__ (self, text, data = None):
    super(ClearinghouseError, self).__init__()
    self.text = text
    self.data = data
  def __str__ (self):
    return self.text


class Project(object):
<<<<<<< HEAD
  def __init__ (self):
    self.expired = None
    self.urn = None

class CHAPI2Project(Project):
  def __init__ (self, pinfo):
    super(CHAPI2Project, self).__init__()
=======
  def __init__ (self, urn = None, uid = None, expired = None, role = None):
    self.expired = expired
    self.urn = urn
    self.uid = uid
    self.role = role

  def __str__ (self):
    if self.expired:
      return "[%s, %s, %s, EXPIRED]" % (self.urn, self.uid, self.role)
    else:
      return "[%s, %s, %s]" % (self.urn, self.uid, self.role)

  def __repr__ (self):
    return "<%s, %s>" % (self.urn, self.role)


class CHAPI2Project(Project):
  def __init__ (self, pinfo):
    if pinfo.has_key("EXPIRED"):
      super(CHAPI2Project, self).__init__(pinfo["PROJECT_URN"], pinfo["PROJECT_UID"],
                                          pinfo["EXPIRED"], pinfo["PROJECT_ROLE"])
    else:
      super(CHAPI2Project, self).__init__(pinfo["PROJECT_URN"], pinfo["PROJECT_UID"],
                                          pinfo["PROJECT_EXPIRED"])
>>>>>>> 081fcf63


class Member(object):
  def __init__ (self):
    self.urn = None
    self.uid = None
<<<<<<< HEAD
    self.emulab_role = None
    self.roles = {}

  def _set_from_project (self, project_info):
    self.urn = project_info["PROJECT_MEMBER"]
    self.roles[project_info["PROJECT_URN"]] = project_info["PROJECT_ROLE"]

    try:
      self.uid = project_info["PROJECT_MEMBER_UID"]
    except KeyError: pass

    try:
      self.emulab_role = project_info["PROJECT_EMULAB_ROLE"]
    except KeyError: pass
=======
    self.email = None
    self.username = None
    self.firstname = None
    self.lastname = None
    self.emulab_role = None
    self.roles = {}

  @property
  def shortname (self):
    return self.urn.split("+")[-1]

  def _set_from_project (self, project_info):
    self.urn = project_info["PROJECT_MEMBER"]
    self.roles[project_info["PROJECT_URN"]] = project_info["PROJECT_ROLE"]

    try:
      self.uid = project_info["PROJECT_MEMBER_UID"]
    except KeyError:
      pass

    try:
      self.emulab_role = project_info["PROJECT_EMULAB_ROLE"]
    except KeyError:
     pass

  def _set_from_member (self, member_info):
    self.urn = member_info["MEMBER_URN"]
    self.uid = member_info["MEMBER_UID"]
    self.email = member_info["MEMBER_EMAIL"]
    self.username = member_info["MEMBER_USERNAME"]
    self.firstname = member_info["MEMBER_FIRSTNAME"]
    self.lastname = member_info["MEMBER_LASTNAME"]
>>>>>>> 081fcf63


class _MemberRegistry(object):
  def __init__ (self):
    self._members = {}

  def addProjectInfo (self, project_info):
    try:
      m = self._members[project_info["PROJECT_MEMBER"]]
    except KeyError:
      m = Member()
      self._members[project_info["PROJECT_MEMBER"]] = m

    m._set_from_project(project_info)
    return m

<<<<<<< HEAD
=======
  def addMemberInfo (self, member_info):
    try:
      m = self._members[member_info["MEMBER_URN"]]
    except KeyError:
      m = Member()
      self._members[member_info["MEMBER_URN"]] = m

    m._set_from_member(member_info)
    return m

>>>>>>> 081fcf63

MemberRegistry = _MemberRegistry()

class Framework(object):
  class KeyPathError(Exception):
    def __init__ (self, path):
      super(Framework.KeyPathError, self).__init__()
      self.path = path
    def __str__ (self):
      return "Path %s does not contain a key" % (self.path)

  class UnconfiguredCertificateError(Exception):
    def __str__ (self):
      return "Key and Certificate must be set before using a framework"

  def __init__ (self, name = None):
    self.name = name
    self._type = None
    self._authority = None
    self._ch = None
    self._ma = None
    self._sa = None
    self._cert = None
    self._key = None
    self._project = None
    self._userurn = None
<<<<<<< HEAD
=======
    self._root_bundle = False
>>>>>>> 081fcf63

  @property
  def project (self):
    return self._project

  @project.setter
  def project (self, val):
    self._project = val

  @property
  def projecturn (self):
    # TODO:  Exception
    return None

  @property
  def key (self):
    if self._key is None:
      raise Framework.UnconfiguredCertificateError()
    return self._key

  @key.setter
  def key (self, path):
    self._key = path

  def setKey (self, path, passwd):
    if not os.path.exists(path):
      raise Framework.KeyPathError(path)
    (tf, dpath) = tempfile.makeFile()

    from cryptography.hazmat.backends import default_backend
    from cryptography.hazmat.primitives import serialization

    try:
      key = serialization.load_pem_private_key(open(path, "rb").read(), passwd, default_backend())
    except ValueError:
      raise KeyDecryptionError()

    data = key.private_bytes(serialization.Encoding.PEM,
                             serialization.PrivateFormat.TraditionalOpenSSL,
                             serialization.NoEncryption())
    tf.write(data)
    tf.close()

    self._key = dpath

  @property
  def cert (self):
    if self._cert is None:
      raise Framework.UnconfiguredCertificateError()
    return self._cert

  @cert.setter
  def cert (self, val):
    self._cert = val

  @property
  def userurn (self):
    if not self._userurn:
      from cryptography import x509
      from cryptography.hazmat.backends import default_backend
      cert = x509.load_pem_x509_certificate(open(self._cert, "rb").read(), default_backend())
      for ext in cert.extensions:
        if ext.oid == x509.SubjectAlternativeName.oid:
          for uri in ext.value.get_values_for_type(x509.UniformResourceIdentifier):
            if uri.startswith("urn:publicid"):
              self._userurn = uri
              break
    return self._userurn
<<<<<<< HEAD
=======

>>>>>>> 081fcf63


class ProtoGENI(Framework):
  def __init__ (self, name = "pg"):
    super(ProtoGENI, self).__init__(name)
    self._type = "pgch"


class Emulab(ProtoGENI):
  SA = "https://www.emulab.net:12369/protogeni/xmlrpc/project/%s/sa"
  MA = "https://www.emulab.net:12369/protogeni/xmlrpc/project/%s/ma"

  def __init__ (self):
    super(Emulab, self).__init__("emulab")
    self._type = "pgch"
    self._ch = "https://www.emulab.net:443/protogeni/xmlrpc/ch"
    self._sa = None
    self._ma = None

  @property
  def project (self):
    return super(Emulab, self).project

  @project.setter
  def project (self, val):
    super(Emulab, self).project.fset(self, val)
    self._sa = Emulab.SA % (val)
    self._ma = Emulab.MA % (val)


class CHAPI1(Framework):
  def __init__ (self, name = "chapi"):
    super(CHAPI1, self).__init__(name)
    self._type = "chapi"


class CHAPI2(Framework):
  def __init__ (self, name = "chapi"):
    super(CHAPI2, self).__init__(name)
    self._type = "chapi"

  def projectNameToURN (self, name):
    ### TODO: Exception
    return None

  def sliceNameToURN (self, slice_name, project = None):
    ### TODO: Exception
    return None

<<<<<<< HEAD
=======
  def createProject (self, context, name, exp, desc):
    from ..minigcf import chapi2

    res = chapi2.create_project(self._sa, False, self.cert, self.key, [context.ucred_api3], name, exp, desc)
    if res["code"] == 0:
      return res["value"]
    else:
      raise ClearinghouseError(res["output"], res)

>>>>>>> 081fcf63
  def listProjectMembers (self, context, project_urn = None):
    if not project_urn:
      project_urn = self.projecturn

    from ..minigcf import chapi2
    res = chapi2.lookup_project_members(self._sa, False, self.cert, self.key, [context.ucred_api3], project_urn)
    if res["code"] == 0:
      members = []
      for mobj in res["value"]:
        mobj["PROJECT_URN"] = project_urn
        members.append(MemberRegistry.addProjectInfo(mobj))
      return members
    else:
      raise ClearinghouseError(res["output"], res)

<<<<<<< HEAD
  def listProjects (self, context, own = True):
    from ..minigcf import chapi2

    if not own:
      res = chapi2.lookup_projects(self._sa, False, self.cert, self.key, [context.ucred_api3])
    else:
      res = chapi2.lookup_projects_for_member(self._sa, False, self.cert, self.key,
                                              [context.ucred_api3], context.userurn)

=======
  def addProjectMembers (self, context, members, role = None, project = None):
    from ..minigcf import chapi2

    if not role: role = chapi2.PROJECT_ROLE.MEMBER
    if not project: project = context.project
    project_urn = self.projectNameToURN(project)

    res = chapi2.modify_project_membership(self._sa, False, self.cert, self.key, [context.ucred_api3],
                                           project_urn, add = [(x.urn, role) for x in members])
    if res["code"] == 0:
      return res["value"]
    else:
      raise ClearinghouseError(res["output"], res)

  def removeProjectMembers (self, context, members, project = None):
    from ..minigcf import chapi2

    if not project: project = context.project
    project_urn = self.projectNameToURN(project)

    res = chapi2.modify_project_membership(self._sa, False, self.cert, self.key, [context.ucred_api3],
                                           project_urn, remove = [x.urn for x in members])
>>>>>>> 081fcf63
    if res["code"] == 0:
      return res["value"]
    else:
      raise ClearinghouseError(res["output"], res)

<<<<<<< HEAD
=======
  def listProjects (self, context, own = True, expired = False):
    from ..minigcf import chapi2

    if not own:
      res = chapi2.lookup_projects(self._sa, False, self.cert, self.key, [context.ucred_api3],
                                   expired = expired)
    else:
      res = chapi2.lookup_projects_for_member(self._sa, False, self.cert, self.key, [context.ucred_api3],
                                              context.userurn, expired = expired)

    if res["code"] == 0:
      projects = []
      if isinstance(res["value"], dict):
        for info in res["value"].values():
          projects.append(CHAPI2Project(info))
      else:
        for info in res["value"]:
          projects.append(CHAPI2Project(info))
      return projects 
    else:
      raise ClearinghouseError(res["output"], res)

>>>>>>> 081fcf63
  def listAggregates (self, context):
    from ..minigcf import chapi2

    res = chapi2.lookup_aggregates(self._ch, False, self.cert, self.key)

    if res["code"] == 0:
      return res["value"]
    else:
      raise ClearinghouseError(res["output"], res)

  def listSlices (self, context):
    from ..minigcf import chapi2
<<<<<<< HEAD
    res = chapi2.lookup_slices_for_project (self._sa, False, self.cert, self.key,
                                            [context.ucred_api3], context.project_urn)
=======
    res = chapi2.lookup_slices_for_project(self._sa, False, self.cert, self.key,
                                           [context.ucred_api3], context.project_urn)
>>>>>>> 081fcf63
    if res["code"] == 0:
      return res["value"]
    else:
      raise ClearinghouseError(res["output"], res)

<<<<<<< HEAD
  def getUserCredentials (self, owner_urn):
    from ..minigcf import chapi2
    res = chapi2.get_credentials(self._ma, False, self.cert, self.key, [], owner_urn)
    if res["code"] == 0:
      return res["value"][0]["geni_value"]
    else:
      raise ClearinghouseError(res["output"], res)

  def getSliceCredentials (self, context, slicename):
=======
  def listSliceMembers (self, context, slicename):
>>>>>>> 081fcf63
    from ..minigcf import chapi2

    slice_urn = self.sliceNameToURN(slicename)

<<<<<<< HEAD
    res = chapi2.get_credentials(self._sa, False, self.cert, self.key, [context.ucred_api3], slice_urn)
    if res["code"] == 0:
      return res["value"][0]["geni_value"]
    else:
      raise ClearinghouseError(res["output"], res)

  def createSlice (self, context, slicename, project_urn = None, exp = None, desc = None):
    from ..minigcf import chapi2

    if project_urn is None:
      project_urn = self.projectNameToURN(context.project)

    res = chapi2.create_slice(self._sa, False, self.cert, self.key, [context.ucred_api3], slicename, project_urn, exp, desc)
    if res["code"] == 0:
      return res["value"]
    else:
      raise ClearinghouseError(res["output"], res)

  def renewSlice (self, context, slicename, exp):
    from ..minigcf import chapi2

    fields = {"SLICE_EXPIRATION" : exp.strftime(chapi2.DATE_FMT)}
    slice_urn = self.sliceNameToURN(slicename)
    slice_info = context.getSliceInfo(slicename)

=======
    res = chapi2.lookup_slice_members(self._sa, False, self.cert, self.key,
                                      [context.ucred_api3], slice_urn)
    if res["code"] == 0:
      return res["value"]
    else:
      raise ClearinghouseError(res["output"], res)

  def addSliceMembers (self, context, slicename, members, role = None):
    from ..minigcf import chapi2

    if not role:
      role = chapi2.SLICE_ROLE.MEMBER

    if not isinstance(members, (list,set,tuple)):
      members = [members]

    slice_urn = self.sliceNameToURN(slicename)
    
    res = chapi2.modify_slice_membership(self._sa, False, self.cert, self.key, [context.ucred_api3],
                                         slice_urn, add = [(x.urn, role) for x in members])

    if res["code"] == 0:
      return res["value"]
    else:
      raise ClearinghouseError(res["output"], res)

  def removeSliceMembers (self, context, slicename, members):
    from ..minigcf import chapi2

    if not isinstance(members, (list,set,tuple)):
      members = [members]

    slice_urn = self.sliceNameToURN(slicename)
    
    res = chapi2.modify_slice_membership(self._sa, False, self.cert, self.key, [context.ucred_api3],
                                         slice_urn, remove = [x.urn for x in members])

    if res["code"] == 0:
      return res["value"]
    else:
      raise ClearinghouseError(res["output"], res)

  def getUserCredentials (self, owner_urn):
    from ..minigcf import chapi2
    res = chapi2.get_credentials(self._ma, False, self.cert, self.key, [], owner_urn)
    if res["code"] == 0:
      return res["value"][0]["geni_value"]
    else:
      raise ClearinghouseError(res["output"], res)

  def getSliceCredentials (self, context, slicename):
    from ..minigcf import chapi2

    slice_urn = self.sliceNameToURN(slicename)

    res = chapi2.get_credentials(self._sa, False, self.cert, self.key, [context.ucred_api3], slice_urn)
    if res["code"] == 0:
      return res["value"][0]["geni_value"]
    else:
      raise ClearinghouseError(res["output"], res)

  def createSlice (self, context, slicename, project_urn = None, exp = None, desc = None):
    from ..minigcf import chapi2

    if project_urn is None:
      project_urn = self.projectNameToURN(context.project)

    res = chapi2.create_slice(self._sa, False, self.cert, self.key, [context.ucred_api3], slicename, project_urn, exp, desc)
    if res["code"] == 0:
      return res["value"]
    else:
      raise ClearinghouseError(res["output"], res)

  def renewSlice (self, context, slicename, exp):
    from ..minigcf import chapi2

    fields = {"SLICE_EXPIRATION" : exp.strftime(chapi2.DATE_FMT)}
    slice_urn = self.sliceNameToURN(slicename)
    slice_info = context.getSliceInfo(slicename)

>>>>>>> 081fcf63
    res = chapi2.update_slice(self._sa, False, self.cert, self.key,
                              [slice_info.cred_api3, context.ucred_api3],
                              slice_urn, fields)
    if res["code"] == 0:
      return res["value"]
    else:
      raise ClearinghouseError(res["output"], res)

  def lookupSSHKeys (self, context, user_urn):
    from ..minigcf import chapi2

    res = chapi2.lookup_key_info(self._ma, False, self.cert, self.key, [context.ucred_api3], user_urn)
    if res["code"] == 0:
      key_list = [x["KEY_PUBLIC"] for x in res["value"].values()]
      return key_list
    else:
      raise ClearinghouseError(res["output"], res)

<<<<<<< HEAD
=======
  def lookupMemberInfo (self, context, urn = None, uid = None):
    from ..minigcf import chapi2

    res = chapi2.lookup_member_info(self._ma, False, self.cert, self.key, [context.ucred_api3],
                                    urn = urn, uid = uid)
    return MemberRegistry.addMemberInfo(res["value"].values()[0])

>>>>>>> 081fcf63

class Portal(CHAPI2):
  def __init__ (self):
    super(Portal, self).__init__("gpo-ch2")
    self._authority = "ch.geni.net"
    self._ch = "https://ch.geni.net:8444/CH"
    self._ma = "https://ch.geni.net:443/MA"
    self._sa = "https://ch.geni.net:443/SA"
    self._memberuid = None
    self._project_info = {}

  @property
  def projecturn (self):
    return self.projectNameToURN(self.project)

  def projectInfo (self, context):
    purn = self.projecturn
    if not self._project_info.has_key(purn):
      from ..minigcf import chapi2
      projects = chapi2.lookup_projects(self._sa, self._root_bundle, self.cert, self.key,
                                        [context.ucred_api3], purn)
      self._project_info[purn] = CHAPI2Project(projects["value"][purn])
    return self._project_info[purn]

  def projectNameToURN (self, name):
    return "urn:publicid:IDN+ch.geni.net+project+%s" % (name)

  def sliceNameToURN (self, name, project = None):
    if not project:
      project = self.project
    return "urn:publicid:IDN+ch.geni.net:%s+slice+%s" % (project, name)

  def _getMemberUID (self, context):
    from ..minigcf import chapi2
    if not self._memberuid:
      infodict = chapi2.lookup_member_info(self._ma, self._root_bundle, self.cert, self.key,
                                           [context.ucred_api3], self.userurn)
      minfo = infodict["value"][self.userurn]
      self._memberuid = minfo["MEMBER_UID"]
    return self._memberuid

  def getPendingProjectRequests (self, context):
    from ..minigcf import chapi2
    res = chapi2.get_pending_requests(self._sa, self._root_bundle, self.cert, self.key, 
                                           [context.ucred_api3], self._getMemberUID(context),
                                           self.projectInfo(context).uid)
    if res["code"] == 0:
      return res["value"]
    else:
      raise ClearinghouseError(res["output"], res)

  def resolveRequests (self, context, req_ids, status, desc):
    from ..minigcf import chapi2
    for rid in req_ids:
      res = chapi2.resolve_request(self._sa, self._root_bundle, self.cert, self.key,
                                   [context.ucred_api3], rid, status, desc)
      if res["code"] != 0:
        raise ClearinghouseError(res["output"], res)
    return


class EmulabCH2(CHAPI2):
  SA = "https://www.emulab.net:12369/protogeni/xmlrpc/geni-sa/2"
#  SA = "https://www.emulab.net:12369/protogeni/xmlrpc/project/%s/geni-sa/2"
  MA = "https://www.emulab.net:12369/protogeni/xmlrpc/geni-ma"
#  MA = "https://www.emulab.net:12369/protogeni/xmlrpc/project/%s/geni-ma"

  def __init__ (self):
    super(EmulabCH2, self).__init__("emulab-ch2")
    self._authority = ""
    self._ch = None
    self._sa = None
    self._ma = None

  @property
  def projecturn (self):
    return self.projectNameToURN(self.project)

  def projectNameToURN (self, name):
    return "urn:publicid:IDN+emulab.net+project+%s" % (name)

  def sliceNameToURN (self, name, project = None):
    if not project:
      project = self.project
    return "urn:publicid:IDN+emulab.net:%s+slice+%s" % (project, name)

  @property
  def project (self):
    return super(EmulabCH2, self).project

<<<<<<< HEAD
  @property
  def projecturn (self):
    return self.projectNameToURN(self.project)

  def projectNameToURN (self, name):
    return "urn:publicid:IDN+ch.geni.net+project+%s" % (name)

  def sliceNameToURN (self, name, project = None):
    if not project:
      project = self.project
    return "urn:publicid:IDN+ch.geni.net:%s+slice+%s" % (project, name)


class EmulabCH2(CHAPI2):
  SA = "https://www.emulab.net:12369/protogeni/xmlrpc/geni-sa/2"
#  SA = "https://www.emulab.net:12369/protogeni/xmlrpc/project/%s/geni-sa/2"
  MA = "https://www.emulab.net:12369/protogeni/xmlrpc/geni-ma"
#  MA = "https://www.emulab.net:12369/protogeni/xmlrpc/project/%s/geni-ma"

  def __init__ (self):
    super(EmulabCH2, self).__init__("emulab-ch2")
    self._authority = ""
    self._ch = None
    self._sa = None
    self._ma = None

  @property
  def projecturn (self):
    return self.projectNameToURN(self.project)

  def projectNameToURN (self, name):
    return "urn:publicid:IDN+emulab.net+project+%s" % (name)

  def sliceNameToURN (self, name, project = None):
    if not project:
      project = self.project
    return "urn:publicid:IDN+emulab.net:%s+slice+%s" % (project, name)

  @property
  def project (self):
    return super(EmulabCH2, self).project

=======
>>>>>>> 081fcf63
  @project.setter
  def project (self, val):
    self._project = val
    self._sa = EmulabCH2.SA
    self._ma = EmulabCH2.MA
#    self._ma = EmulabCH2.MA % (val)

#  def listSlices (self, context):
#    from ..minigcf import chapi2
#    res = chapi2._lookup(self._sa, False, self.cert, self.key, "SLICE", [context.ucred_api3], {})
#    if res["code"] == 0:
#      return res["value"]
#    else:
#      raise ClearinghouseError(res["output"], res)

FrameworkRegistry.register("portal", Portal)
FrameworkRegistry.register("gpo-ch2", Portal)
FrameworkRegistry.register("pg", ProtoGENI)
FrameworkRegistry.register("emulab-ch2", EmulabCH2)<|MERGE_RESOLUTION|>--- conflicted
+++ resolved
@@ -1,8 +1,4 @@
-<<<<<<< HEAD
-# Copyright (c) 2014-2016  Barnstormer Softworks, Ltd.
-=======
 # Copyright (c) 2014-2017  Barnstormer Softworks, Ltd.
->>>>>>> 081fcf63
 
 # This Source Code Form is subject to the terms of the Mozilla Public
 # License, v. 2.0. If a copy of the MPL was not distributed with this
@@ -30,15 +26,6 @@
 
 
 class Project(object):
-<<<<<<< HEAD
-  def __init__ (self):
-    self.expired = None
-    self.urn = None
-
-class CHAPI2Project(Project):
-  def __init__ (self, pinfo):
-    super(CHAPI2Project, self).__init__()
-=======
   def __init__ (self, urn = None, uid = None, expired = None, role = None):
     self.expired = expired
     self.urn = urn
@@ -63,29 +50,12 @@
     else:
       super(CHAPI2Project, self).__init__(pinfo["PROJECT_URN"], pinfo["PROJECT_UID"],
                                           pinfo["PROJECT_EXPIRED"])
->>>>>>> 081fcf63
 
 
 class Member(object):
   def __init__ (self):
     self.urn = None
     self.uid = None
-<<<<<<< HEAD
-    self.emulab_role = None
-    self.roles = {}
-
-  def _set_from_project (self, project_info):
-    self.urn = project_info["PROJECT_MEMBER"]
-    self.roles[project_info["PROJECT_URN"]] = project_info["PROJECT_ROLE"]
-
-    try:
-      self.uid = project_info["PROJECT_MEMBER_UID"]
-    except KeyError: pass
-
-    try:
-      self.emulab_role = project_info["PROJECT_EMULAB_ROLE"]
-    except KeyError: pass
-=======
     self.email = None
     self.username = None
     self.firstname = None
@@ -118,7 +88,6 @@
     self.username = member_info["MEMBER_USERNAME"]
     self.firstname = member_info["MEMBER_FIRSTNAME"]
     self.lastname = member_info["MEMBER_LASTNAME"]
->>>>>>> 081fcf63
 
 
 class _MemberRegistry(object):
@@ -135,8 +104,6 @@
     m._set_from_project(project_info)
     return m
 
-<<<<<<< HEAD
-=======
   def addMemberInfo (self, member_info):
     try:
       m = self._members[member_info["MEMBER_URN"]]
@@ -147,7 +114,6 @@
     m._set_from_member(member_info)
     return m
 
->>>>>>> 081fcf63
 
 MemberRegistry = _MemberRegistry()
 
@@ -174,10 +140,7 @@
     self._key = None
     self._project = None
     self._userurn = None
-<<<<<<< HEAD
-=======
     self._root_bundle = False
->>>>>>> 081fcf63
 
   @property
   def project (self):
@@ -246,10 +209,7 @@
               self._userurn = uri
               break
     return self._userurn
-<<<<<<< HEAD
-=======
-
->>>>>>> 081fcf63
+
 
 
 class ProtoGENI(Framework):
@@ -299,8 +259,6 @@
     ### TODO: Exception
     return None
 
-<<<<<<< HEAD
-=======
   def createProject (self, context, name, exp, desc):
     from ..minigcf import chapi2
 
@@ -310,7 +268,6 @@
     else:
       raise ClearinghouseError(res["output"], res)
 
->>>>>>> 081fcf63
   def listProjectMembers (self, context, project_urn = None):
     if not project_urn:
       project_urn = self.projecturn
@@ -326,17 +283,6 @@
     else:
       raise ClearinghouseError(res["output"], res)
 
-<<<<<<< HEAD
-  def listProjects (self, context, own = True):
-    from ..minigcf import chapi2
-
-    if not own:
-      res = chapi2.lookup_projects(self._sa, False, self.cert, self.key, [context.ucred_api3])
-    else:
-      res = chapi2.lookup_projects_for_member(self._sa, False, self.cert, self.key,
-                                              [context.ucred_api3], context.userurn)
-
-=======
   def addProjectMembers (self, context, members, role = None, project = None):
     from ..minigcf import chapi2
 
@@ -359,14 +305,11 @@
 
     res = chapi2.modify_project_membership(self._sa, False, self.cert, self.key, [context.ucred_api3],
                                            project_urn, remove = [x.urn for x in members])
->>>>>>> 081fcf63
-    if res["code"] == 0:
-      return res["value"]
-    else:
-      raise ClearinghouseError(res["output"], res)
-
-<<<<<<< HEAD
-=======
+    if res["code"] == 0:
+      return res["value"]
+    else:
+      raise ClearinghouseError(res["output"], res)
+
   def listProjects (self, context, own = True, expired = False):
     from ..minigcf import chapi2
 
@@ -389,7 +332,6 @@
     else:
       raise ClearinghouseError(res["output"], res)
 
->>>>>>> 081fcf63
   def listAggregates (self, context):
     from ..minigcf import chapi2
 
@@ -402,62 +344,18 @@
 
   def listSlices (self, context):
     from ..minigcf import chapi2
-<<<<<<< HEAD
-    res = chapi2.lookup_slices_for_project (self._sa, False, self.cert, self.key,
-                                            [context.ucred_api3], context.project_urn)
-=======
     res = chapi2.lookup_slices_for_project(self._sa, False, self.cert, self.key,
                                            [context.ucred_api3], context.project_urn)
->>>>>>> 081fcf63
-    if res["code"] == 0:
-      return res["value"]
-    else:
-      raise ClearinghouseError(res["output"], res)
-
-<<<<<<< HEAD
-  def getUserCredentials (self, owner_urn):
-    from ..minigcf import chapi2
-    res = chapi2.get_credentials(self._ma, False, self.cert, self.key, [], owner_urn)
-    if res["code"] == 0:
-      return res["value"][0]["geni_value"]
-    else:
-      raise ClearinghouseError(res["output"], res)
-
-  def getSliceCredentials (self, context, slicename):
-=======
+    if res["code"] == 0:
+      return res["value"]
+    else:
+      raise ClearinghouseError(res["output"], res)
+
   def listSliceMembers (self, context, slicename):
->>>>>>> 081fcf63
     from ..minigcf import chapi2
 
     slice_urn = self.sliceNameToURN(slicename)
 
-<<<<<<< HEAD
-    res = chapi2.get_credentials(self._sa, False, self.cert, self.key, [context.ucred_api3], slice_urn)
-    if res["code"] == 0:
-      return res["value"][0]["geni_value"]
-    else:
-      raise ClearinghouseError(res["output"], res)
-
-  def createSlice (self, context, slicename, project_urn = None, exp = None, desc = None):
-    from ..minigcf import chapi2
-
-    if project_urn is None:
-      project_urn = self.projectNameToURN(context.project)
-
-    res = chapi2.create_slice(self._sa, False, self.cert, self.key, [context.ucred_api3], slicename, project_urn, exp, desc)
-    if res["code"] == 0:
-      return res["value"]
-    else:
-      raise ClearinghouseError(res["output"], res)
-
-  def renewSlice (self, context, slicename, exp):
-    from ..minigcf import chapi2
-
-    fields = {"SLICE_EXPIRATION" : exp.strftime(chapi2.DATE_FMT)}
-    slice_urn = self.sliceNameToURN(slicename)
-    slice_info = context.getSliceInfo(slicename)
-
-=======
     res = chapi2.lookup_slice_members(self._sa, False, self.cert, self.key,
                                       [context.ucred_api3], slice_urn)
     if res["code"] == 0:
@@ -538,7 +436,6 @@
     slice_urn = self.sliceNameToURN(slicename)
     slice_info = context.getSliceInfo(slicename)
 
->>>>>>> 081fcf63
     res = chapi2.update_slice(self._sa, False, self.cert, self.key,
                               [slice_info.cred_api3, context.ucred_api3],
                               slice_urn, fields)
@@ -557,8 +454,6 @@
     else:
       raise ClearinghouseError(res["output"], res)
 
-<<<<<<< HEAD
-=======
   def lookupMemberInfo (self, context, urn = None, uid = None):
     from ..minigcf import chapi2
 
@@ -566,7 +461,6 @@
                                     urn = urn, uid = uid)
     return MemberRegistry.addMemberInfo(res["value"].values()[0])
 
->>>>>>> 081fcf63
 
 class Portal(CHAPI2):
   def __init__ (self):
@@ -657,51 +551,6 @@
   def project (self):
     return super(EmulabCH2, self).project
 
-<<<<<<< HEAD
-  @property
-  def projecturn (self):
-    return self.projectNameToURN(self.project)
-
-  def projectNameToURN (self, name):
-    return "urn:publicid:IDN+ch.geni.net+project+%s" % (name)
-
-  def sliceNameToURN (self, name, project = None):
-    if not project:
-      project = self.project
-    return "urn:publicid:IDN+ch.geni.net:%s+slice+%s" % (project, name)
-
-
-class EmulabCH2(CHAPI2):
-  SA = "https://www.emulab.net:12369/protogeni/xmlrpc/geni-sa/2"
-#  SA = "https://www.emulab.net:12369/protogeni/xmlrpc/project/%s/geni-sa/2"
-  MA = "https://www.emulab.net:12369/protogeni/xmlrpc/geni-ma"
-#  MA = "https://www.emulab.net:12369/protogeni/xmlrpc/project/%s/geni-ma"
-
-  def __init__ (self):
-    super(EmulabCH2, self).__init__("emulab-ch2")
-    self._authority = ""
-    self._ch = None
-    self._sa = None
-    self._ma = None
-
-  @property
-  def projecturn (self):
-    return self.projectNameToURN(self.project)
-
-  def projectNameToURN (self, name):
-    return "urn:publicid:IDN+emulab.net+project+%s" % (name)
-
-  def sliceNameToURN (self, name, project = None):
-    if not project:
-      project = self.project
-    return "urn:publicid:IDN+emulab.net:%s+slice+%s" % (project, name)
-
-  @property
-  def project (self):
-    return super(EmulabCH2, self).project
-
-=======
->>>>>>> 081fcf63
   @project.setter
   def project (self, val):
     self._project = val
