--- conflicted
+++ resolved
@@ -1,8 +1,4 @@
-<<<<<<< HEAD
-# Copyright (c) 2013-2015  Barnstormer Softworks, Ltd.
-=======
 # Copyright (c) 2013-2017  Barnstormer Softworks, Ltd.
->>>>>>> 081fcf63
 
 # This Source Code Form is subject to the terms of the Mozilla Public
 # License, v. 2.0. If a copy of the MPL was not distributed with this
