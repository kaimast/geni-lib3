# Copyright (c) 2014-2016  Barnstormer Softworks, Ltd.
<<<<<<< HEAD
=======

# This Source Code Form is subject to the terms of the Mozilla Public
# License, v. 2.0. If a copy of the MPL was not distributed with this
# file, You can obtain one at http://mozilla.org/MPL/2.0/.
>>>>>>> 081fcf63

from __future__ import absolute_import

import os
import os.path
import datetime

import lxml.etree as ET

from ..exceptions import NoUserError

class SlicecredProxy(object):
  def __init__ (self, context):
    self._context = context

  def __getitem__ (self, name):
    return self._context._getSliceCred(name)

  def iteritems (self):
    return iter(self._context._slicecred_paths.items())

  def iterkeys (self):
    return iter(self._context._slicecred_paths.keys())

  def __iter__ (self):
    for x in self._context._slicecred_paths:
      yield x

class SliceCredInfo(object):
  class CredentialExpiredError(Exception):
    def __init__ (self, name, expires):
      super(SliceCredInfo.CredentialExpiredError, self).__init__()
      self.expires = expires
      self.sname = name
    def __str__ (self):
      return "Credential for slice %s expired on %s" % (self.sname, self.expires)

  def __init__ (self, context, slicename):
    self.slicename = slicename
    self.context = context
    self._path = None
    self.expires = None
    self.urn = None
    self.type = None
    self.version = None
    self._build()

  def _build (self):
    self._path = "%s/%s-%s-%s-scred.xml" % (self.context.datadir, self.context.cf.name,
                                            self.context.project, self.slicename)
    if not os.path.exists(self._path):
      self._downloadCredential()
    else:
      self._parseInfo()

  def _downloadCredential (self):
    cred = self.context.cf.getSliceCredentials(self.context, self.slicename)

    f = open(self._path, "w+")
    f.write(cred)
    f.close()
    self._parseInfo()

  def _parseInfo (self):
    r = ET.parse(self._path)

    # Expiration
    expstr = r.find("credential/expires").text
    if expstr[-1] == 'Z':
      expstr = expstr[:-1]
    self.expires = datetime.datetime.strptime(expstr, "%Y-%m-%dT%H:%M:%S")

    # URN
    self.urn = r.find("credential/target_urn").text

    # Type
    tstr = r.find("credential/type").text.strip()
    if tstr == "privilege":
      self.type = "geni_sfa"
      self.version = 3  # We hope
    elif tstr == "abac":
      self.type = "abac"
      self.version = 1

  @property
  def path (self):
    checktime = datetime.datetime.now() + datetime.timedelta(days=6)
    if self.expires < checktime:
      # We expire in the next 6 days
      # TODO: Log something
      self._downloadCredential()
      if self.expires < datetime.datetime.now():
        raise SliceCredInfo.CredentialExpiredError(self.slicename, self.expires)
    return self._path

  @property
  def cred_api3 (self):
    scd = {"geni_type" : "geni_sfa", "geni_version" : 3}
    scd["geni_value"] = open(self.path, "r").read()
    return scd


class Context(object):
  DEFAULT_DIR = os.path.expanduser("~/.bssw/geni")

  class UserCredExpiredError(Exception):
    def __init__ (self, expires):
      super(Context.UserCredExpiredError, self).__init__()
      self.expires = expires
    def __str__ (self):
      return "User Credential expired on %s" % (self.expires)

  def __init__ (self):
    self._data_dir = None
    self._nick_cache_path = None
    self._users = set()
    self._cf = None
    self._usercred_info = None  # (path, expires, urn, type, version)
    self._slicecreds = {}
    self.debug = False
    self.uname = None

  @property
  def userurn (self):
    return self._cf.userurn
<<<<<<< HEAD
    return self._ucred_info[2]
=======
>>>>>>> 081fcf63

  def _getSliceCred (self, sname):
    info = self.getSliceInfo(sname)
    return info.path

  def _getCredInfo(self, path):
    r = ET.parse(path)
    expstr = r.find("credential/expires").text
    if expstr[-1] == 'Z':
      expstr = expstr[:-1]
    exp = datetime.datetime.strptime(expstr, "%Y-%m-%dT%H:%M:%S")
    urn = r.find("credential/owner_urn").text

    # Type
    tstr = r.find("credential/type").text.strip()
    if tstr == "privilege":
      typ = "geni_sfa"
      version = 3  # We hope
    elif tstr == "abac":
      typ = "abac"
      version = 1

    return (exp, urn, typ, version)

  @property
  def _chargs (self):
    ucinfo = self._ucred_info
    ucd = {"geni_type" : ucinfo[3], "geni_version" : ucinfo[4]}
    ucd["geni_value"] = open(ucinfo[0], "r").read()
    return (False, self.cf.cert, self.cf.key, [ucd])

  @property
  def ucred_api3 (self):
    ucinfo = self._ucred_info
    ucd = {"geni_type" : ucinfo[3], "geni_version" : ucinfo[4]}
    ucd["geni_value"] = open(ucinfo[0], "r").read()
    return ucd

  @property
  def project (self):
    return self.cf.project

  @project.setter
  def project (self, val):
    self.cf.project = val

  @property
  def project_urn (self):
    return self.cf.projecturn

  @property
  def cf (self):
    return self._cf

  @cf.setter
  def cf (self, value):
    # TODO: Calllback into framework here?  Maybe addressed with ISSUE-2
    # Maybe declare writing the _cf more than once as Unreasonable(tm)?
    self._cf = value
    self._usercred_info = None

  @property
  def nickCache (self):
    if self._nick_cache_path is None:
      cachepath = os.path.normpath("%s/nickcache.json" % (self.datadir))
      self._nick_cache_path = cachepath
    return self._nick_cache_path

  @property
  def datadir (self):
    if self._data_dir is None:
      if not os.path.exists(Context.DEFAULT_DIR):
        os.makedirs(Context.DEFAULT_DIR)
      self._data_dir = Context.DEFAULT_DIR
    return self._data_dir

  @datadir.setter
  def datadir (self, val):
    nval = os.path.expanduser(os.path.normpath(val))
    if not os.path.exists(nval):
      os.makedirs(nval)
    self._data_dir = nval

### TODO: User credentials need to belong to Users, or fix up this profile nonsense
  @property
  def _ucred_info (self):
    if self._usercred_info is None:
<<<<<<< HEAD
      ucpath = "%s/%s-usercred.xml" % (self.datadir, self.cf.name)
=======
      ucpath = "%s/%s-%s-usercred.xml" % (self.datadir, self.cf.name, self.uname)
>>>>>>> 081fcf63
      if not os.path.exists(ucpath):
        cred = self.cf.getUserCredentials(self.userurn)

        f = open(ucpath, "w+")
        f.write(cred)
        path = f.name
        f.close()

      (expires, urn, typ, version) = self._getCredInfo(ucpath)
      self._usercred_info = (ucpath, expires, urn, typ, version)
    return self._usercred_info

  @property
  def usercred_path (self):
    # If you only need a user cred, something that works in the next 5 minutes is fine.  If you
    # are doing something more long term then you need a slice credential anyhow, whose
    # expiration will stop you as it should not outlast the user credential (and if it does,
    # some clearinghouse has decided that is allowed).
    checktime = datetime.datetime.now() + datetime.timedelta(minutes=5)
    if self._ucred_info[1] < checktime:
      # Delete the user cred and hope you already renewed it
      try:
        os.remove(self._ucred_info[0])
        self._usercred_info = None
      except OSError:
        # Windows won't let us remove open files
        # TODO: A place for some debug logging
        pass

    if self._ucred_info[1] < datetime.datetime.now():
      raise Context.UserCredExpiredError(self._ucred_info[1])

    return self._ucred_info[0]

  def addUser (self, user):
    self._users.add(user)
<<<<<<< HEAD
=======
    # The first time we call this, it's from context loading, we hope
    # So, the first user is us, and not wacky other people
    # TODO: This is still stupid, and we need to separate framework accounts from resource accounts
    if not self.uname:
      self.uname = user.name
>>>>>>> 081fcf63

  @property
  def slicecreds (self):
    return SlicecredProxy(self)

  def getSliceInfo (self, sname, project = None):
    if not project:
      project = self.project
    if not self._slicecreds.has_key("%s-%s" % (project, sname)):
      scinfo = SliceCredInfo(self, sname)
      self._slicecreds["%s-%s" % (project, sname)] = scinfo
    return self._slicecreds["%s-%s" % (project, sname)]
<|MERGE_RESOLUTION|>--- conflicted
+++ resolved
@@ -1,11 +1,8 @@
 # Copyright (c) 2014-2016  Barnstormer Softworks, Ltd.
-<<<<<<< HEAD
-=======
 
 # This Source Code Form is subject to the terms of the Mozilla Public
 # License, v. 2.0. If a copy of the MPL was not distributed with this
 # file, You can obtain one at http://mozilla.org/MPL/2.0/.
->>>>>>> 081fcf63
 
 from __future__ import absolute_import
 
@@ -131,10 +128,6 @@
   @property
   def userurn (self):
     return self._cf.userurn
-<<<<<<< HEAD
-    return self._ucred_info[2]
-=======
->>>>>>> 081fcf63
 
   def _getSliceCred (self, sname):
     info = self.getSliceInfo(sname)
@@ -222,11 +215,7 @@
   @property
   def _ucred_info (self):
     if self._usercred_info is None:
-<<<<<<< HEAD
-      ucpath = "%s/%s-usercred.xml" % (self.datadir, self.cf.name)
-=======
       ucpath = "%s/%s-%s-usercred.xml" % (self.datadir, self.cf.name, self.uname)
->>>>>>> 081fcf63
       if not os.path.exists(ucpath):
         cred = self.cf.getUserCredentials(self.userurn)
 
@@ -263,14 +252,11 @@
 
   def addUser (self, user):
     self._users.add(user)
-<<<<<<< HEAD
-=======
     # The first time we call this, it's from context loading, we hope
     # So, the first user is us, and not wacky other people
     # TODO: This is still stupid, and we need to separate framework accounts from resource accounts
     if not self.uname:
       self.uname = user.name
->>>>>>> 081fcf63
 
   @property
   def slicecreds (self):
