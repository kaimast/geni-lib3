--- conflicted
+++ resolved
@@ -10,10 +10,7 @@
 from .exceptions import AMError
 from . import pgutil as ProtoGENI
 
-<<<<<<< HEAD
-=======
 # pylint: disable=multiple-statements
->>>>>>> 081fcf63
 class GetVersionError(AMError): pass
 class DeleteSliverError(AMError): pass
 class CreateSliverError(AMError): pass
@@ -21,27 +18,11 @@
 class RenewSliverError(AMError): pass
 class ListResourcesError(AMError): pass
 class POAError(AMError): pass
-<<<<<<< HEAD
-=======
 # pylint: enable=multiple-statements
->>>>>>> 081fcf63
 
 
 class AMAPIv3(object):
   @staticmethod
-<<<<<<< HEAD
-  def poa (context, url, sname, action, urns = [], options = None):
-    from ..minigcf import amapi3 as AM3
-
-    sinfo = context.getSliceInfo(sname)
-    if not urns:
-      urns = [sinfo.urn]
-
-    res = AM3.poa(url, False, context.cf.cert, context.cf.key, [sinfo], urns, action, options)
-    if res["code"]["geni_code"] == 0:
-      return res["value"]
-
-=======
   def poa (context, url, sname, action, urns = None, options = None):
     from ..minigcf import amapi3 as AM3
 
@@ -67,7 +48,6 @@
     if res["code"]["geni_code"] == 0:
       return res["value"]
 
->>>>>>> 081fcf63
     raise POAError(res["output"], res)
 
 
@@ -90,12 +70,9 @@
     res = AM2.listresources(url, False, context.cf.cert, context.cf.key, creds, options, surn)
     if res["code"]["geni_code"] == 0:
       return res
-<<<<<<< HEAD
-=======
     if res["code"].has_key("am_type"):
       if res["code"]["am_type"] == "protogeni":
         ProtoGENI.raiseError(res)
->>>>>>> 081fcf63
 
     raise ListResourcesError(res["output"], res)
 
@@ -128,12 +105,9 @@
     res = AM2.sliverstatus(url, False, context.cf.cert, context.cf.key, [cred_data], sinfo.urn)
     if res["code"]["geni_code"] == 0:
       return res["value"]
-<<<<<<< HEAD
-=======
     if res["code"].has_key("am_type"):
       if res["code"]["am_type"] == "protogeni":
         ProtoGENI.raiseError(res)
->>>>>>> 081fcf63
     raise SliverStatusError(res["output"], res)
 
   @staticmethod
