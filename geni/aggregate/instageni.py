<<<<<<< HEAD
# Copyright (c) 2013-2015  Barnstormer Softworks, Ltd.
=======
# Copyright (c) 2013-2017  Barnstormer Softworks, Ltd.
>>>>>>> 081fcf63

# This Source Code Form is subject to the terms of the Mozilla Public
# License, v. 2.0. If a copy of the MPL was not distributed with this
# file, You can obtain one at http://mozilla.org/MPL/2.0/.

from __future__ import absolute_import

import inspect
import sys

from .protogeni import PGCompute

<<<<<<< HEAD
  def geniRestart (self, context, sname, urns):
    if not isinstance(urns, list):
      urns = [urns]
    return self._apiv3.poa(context, self.urlv3, sname, "geni_restart", urns)

=======
class IGCompute(PGCompute): pass
>>>>>>> 081fcf63

# TODO: Should warn if CMID from advertisement differs from one here

CaseWestern = IGCompute("ig-cwru", "boss.geni.case.edu", "urn:publicid:IDN+geni.case.edu+authority+cm")
CENIC = IGCompute("ig-cenic", "instageni.cenic.net", "urn:publicid:IDN+instageni.cenic.net+authority+cm")
Cornell = IGCompute("ig-cornell", "geni.it.cornell.edu", "urn:publicid:IDN+geni.it.cornell.edu+authority+cm")
Chicago = IGCompute("ig-chicago", "geni.uchicago.edu", "urn:publicid:IDN+geni.uchicago.edu+authority+cm")
Clemson = IGCompute("ig-clemson", "instageni.clemson.edu", "urn:publicid:IDN+instageni.clemson.edu+authority+cm")
Colorado = IGCompute("ig-colorado", "instageni.colorado.edu", "urn:publicid:IDN+instageni.colorado.edu+authority+cm")
Dublin = IGCompute("ig-ohmetrodc", "instageni.metrodatacenter.com", "urn:publicid:IDN+instageni.metrodatacenter.com+authority+cm")
GATech = IGCompute("ig-gatech", "instageni.rnoc.gatech.edu", "urn:publicid:IDN+instageni.rnoc.gatech.edu+authority+cm")
GPO = IGCompute("ig-gpo", "boss.instageni.gpolab.bbn.com", "urn:publicid:IDN+instageni.gpolab.bbn.com+authority+cm")
Illinois = IGCompute("ig-illinois", "instageni.illinois.edu", "urn:publicid:IDN+instageni.illinois.edu+authority+cm")
Kansas = IGCompute("ig-kansas", "instageni.ku.gpeni.net", "urn:publicid:IDN+instageni.ku.gpeni.net+authority+cm")
Kentucky = IGCompute("ig-kentucky", "boss.lan.sdn.uky.edu", "urn:publicid:IDN+lan.sdn.uky.edu+authority+cm")
Kettering = IGCompute("ig-kettering", "geni.kettering.edu", "urn:publicid:IDN+geni.kettering.edu+authority+cm")
LSU = IGCompute("ig-lsu", "instageni.lsu.edu", "urn:publicid:IDN+instageni.lsu.edu+authority+cm")
MAX = IGCompute("ig-max", "instageni.maxgigapop.net", "urn:publicid:IDN+instageni.maxgigapop.net+authority+cm")
Missouri = IGCompute("ig-missouri", "instageni.rnet.missouri.edu", "urn:publicid:IDN+instageni.rnet.missouri.edu+authority+cm")
MOXI = IGCompute("ig-moxi", "instageni.iu.edu", "urn:publicid:IDN+instageni.iu.edu+authority+cm")
Northwestern = IGCompute("ig-northwestern", "instageni.northwestern.edu",
                         "urn:publicid:IDN+instageni.northwestern.edu+authority+cm")
NPS = IGCompute("ig-nps", "instageni.nps.edu", "urn:publicid:IDN+instageni.nps.edu+authority+cm")
NYSERNet = IGCompute("ig-nysernet", "instageni.nysernet.org", "urn:publicid:IDN+instageni.nysernet.org+authority+cm")
NYU = IGCompute("ig-nyu", "genirack.nyu.edu", "urn:publicid:IDN+genirack.nyu.edu+authority+cm")
Princeton = IGCompute("ig-princeton", "instageni.cs.princeton.edu", "urn:publicid:IDN+instageni.cs.princeton.edu+authority+cm")
Rutgers = IGCompute("ig-rutgers", "instageni.rutgers.edu", "urn:publicid:IDN+instageni.rutgers.edu+authority+cm")
SOX = IGCompute("ig-sox", "instageni.sox.net", "urn:publicid:IDN+instageni.sox.net+authority+cm")
Stanford = IGCompute("ig-stanford", "instageni.stanford.edu", "urn:publicid:IDN+instageni.stanford.edu+authority+cm")
UCLA = IGCompute("ig-ucla", "instageni.idre.ucla.edu", "urn:publicid:IDN+instageni.idre.ucla.edu+authority+cm")
UKYMCV = IGCompute('ig-ukymcv', 'mcv.sdn.uky.edu', 'urn:publicid:IDN+mcv.sdn.uky.edu+authority+cm')
UKYPKS2 = IGCompute('ig-ukypks2', 'pks2.sdn.uky.edu', 'urn:publicid:IDN+pks2.sdn.uky.edu+authority+cm')
UMichigan = IGCompute('ig-umich', 'instageni.research.umich.edu', 'urn:publicid:IDN+instageni.research.umich.edu+authority+cm')
UMKC = IGCompute('ig-umkc', 'instageni.umkc.edu', 'urn:publicid:IDN+instageni.umkc.edu+authority+cm')
Utah = IGCompute("ig-utah", "boss.utah.geniracks.net", "urn:publicid:IDN+utah.geniracks.net+authority+cm")
UtahDDC = IGCompute("ig-utahddc", "boss.utahddc.geniracks.net", "urn:publicid:IDN+utahddc.geniracks.net+authority+cm")
UTC = IGCompute("ig-utc", "instageni.utc.edu", "urn:publicid:IDN+instageni.utc.edu+authority+cm")
UWashington = IGCompute("ig-uwashington", "instageni.washington.edu", "urn:publicid:IDN+instageni.washington.edu+authority+cm")
Wisconsin = IGCompute("ig-wisconsin", "instageni.wisc.edu", "urn:publicid:IDN+instageni.wisc.edu+authority+cm")
UKYMCV = IGCompute('ig-ukymcv', 'mcv.sdn.uky.edu', 'urn:publicid:IDN+mcv.sdn.uky.edu+authority+cm')

def aggregates ():
  module = sys.modules[__name__]
  for _,obj in inspect.getmembers(module):
<<<<<<< HEAD
    if isinstance(obj, AM):
=======
    if isinstance(obj, PGCompute):
>>>>>>> 081fcf63
      yield obj

def name_to_aggregate ():
  result = dict()
  module = sys.modules[__name__]
  for _,obj in inspect.getmembers(module):
<<<<<<< HEAD
    if isinstance(obj, AM):
=======
    if isinstance(obj, PGCompute):
>>>>>>> 081fcf63
      result[obj.name] = obj
  return result

def cmid_to_aggregate ():
  result = dict()
  module = sys.modules[__name__]
  for _,obj in inspect.getmembers(module):
<<<<<<< HEAD
    if isinstance(obj, AM):
=======
    if isinstance(obj, PGCompute):
>>>>>>> 081fcf63
      result[obj._cmid] = obj
  return result<|MERGE_RESOLUTION|>--- conflicted
+++ resolved
@@ -1,8 +1,4 @@
-<<<<<<< HEAD
-# Copyright (c) 2013-2015  Barnstormer Softworks, Ltd.
-=======
 # Copyright (c) 2013-2017  Barnstormer Softworks, Ltd.
->>>>>>> 081fcf63
 
 # This Source Code Form is subject to the terms of the Mozilla Public
 # License, v. 2.0. If a copy of the MPL was not distributed with this
@@ -15,15 +11,7 @@
 
 from .protogeni import PGCompute
 
-<<<<<<< HEAD
-  def geniRestart (self, context, sname, urns):
-    if not isinstance(urns, list):
-      urns = [urns]
-    return self._apiv3.poa(context, self.urlv3, sname, "geni_restart", urns)
-
-=======
 class IGCompute(PGCompute): pass
->>>>>>> 081fcf63
 
 # TODO: Should warn if CMID from advertisement differs from one here
 
@@ -68,22 +56,14 @@
 def aggregates ():
   module = sys.modules[__name__]
   for _,obj in inspect.getmembers(module):
-<<<<<<< HEAD
-    if isinstance(obj, AM):
-=======
     if isinstance(obj, PGCompute):
->>>>>>> 081fcf63
       yield obj
 
 def name_to_aggregate ():
   result = dict()
   module = sys.modules[__name__]
   for _,obj in inspect.getmembers(module):
-<<<<<<< HEAD
-    if isinstance(obj, AM):
-=======
     if isinstance(obj, PGCompute):
->>>>>>> 081fcf63
       result[obj.name] = obj
   return result
 
@@ -91,10 +71,6 @@
   result = dict()
   module = sys.modules[__name__]
   for _,obj in inspect.getmembers(module):
-<<<<<<< HEAD
-    if isinstance(obj, AM):
-=======
     if isinstance(obj, PGCompute):
->>>>>>> 081fcf63
       result[obj._cmid] = obj
   return result