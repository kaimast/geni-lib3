--- conflicted
+++ resolved
@@ -1,8 +1,4 @@
-<<<<<<< HEAD
 # Copyright (c) 2014-2019 The University of Utah and Barnstormer Softworks, Ltd.
-=======
-# Copyright (c) 2014-2017 The University of Utah and Barnstormer Softworks, Ltd.
->>>>>>> 4ff1b938
 
 # This Source Code Form is subject to the terms of the Mozilla Public
 # License, v. 2.0. If a copy of the MPL was not distributed with this
@@ -528,33 +524,6 @@
     self._checkValue(self.defaultValue)
     self._parseValue(self.defaultValue)
 
-class Parameter(object):
-  UNSET = (-1, -2, -1)
-
-  def __init__ (self):
-    self.name = None
-    self.description = None
-    self.type = None
-    self.defaultValue = None
-    self.legalValues = None
-    self.longDescription = None
-    self.advanced = False
-    self.hide = False
-    self.prefix = "emulab.net.parameter."
-    self.groupId = None
-
-    self.is_set = False
-
-  def __contains__ (self, key):
-    return key in self.__dict__
-
-  def __getitem__ (self, key):
-    return self.__dict__[key]
-
-  def __setitem__ (self, key, val):
-    self.__dict__[key] = val
-
-
 class Context (object):
   """Handle context for scripts being run inside a portal.
 
@@ -684,7 +653,6 @@
     if isinstance(defaultValue, tuple):
       defaultValue = defaultValue[0]
 
-<<<<<<< HEAD
     # Backwards compat for the advanced key.
     if advanced and groupId == None:
       groupId="advanced"
@@ -727,29 +695,6 @@
   def addParameter(self,parameter):
     self._parameterOrder.append(parameter.name)
     self._parameters[parameter.name] = parameter
-=======
-    if legalValues and defaultValue not in Context._legalList(legalValues):
-      raise IllegalParameterDefaultError(defaultValue)
-
-    self._parameterOrder.append(name)
-
-    param = Parameter()
-    param.name = name
-    param.description = description
-    param.type = typ
-    param.defaultValue = defaultValue
-    param.legalValues = legalValues
-    param.longDescription = longDescription
-    param.advanced = advanced
-    param.hide = hide
-    param.prefix = prefix
-
-    if groupId is not None:
-      param.groupId = groupId
-
-    self._parameters[name] = param
-
->>>>>>> 4ff1b938
     if len(self._parameters) == 1:
       atexit.register(self._checkBind)
 
@@ -986,7 +931,6 @@
   def _bindParametersCmdline (self):
     parser = argparse.ArgumentParser()
     for name in self._parameterOrder:
-<<<<<<< HEAD
       p = self._parameters[name]
       LOG.debug("%s = %s" % (str(p.name),str(p.defaultValue)))
       # Brutal hack to force p._parseValue to be called.  Argparse will
@@ -1004,54 +948,6 @@
     for name in self._parameterOrder:
       self._parameters[name].setValue(getattr(args, name))
     return DictNamespace(args.__dict__)
-=======
-      opts = self._parameters[name]
-      if opts['legalValues']:
-        legal = Context._legalList(opts['legalValues'])
-      else:
-        legal = None
-      if 'GENILIB_PARAMS_ASK' in os.environ:
-        parser.add_argument("--" + name,
-                            type    = ParameterType.argparsemap[opts['type']],
-                            default = Parameter.UNSET,
-                            choices = legal,
-                            help    = opts['description'])
-      else:
-        parser.add_argument("--" + name,
-                            type    = ParameterType.argparsemap[opts['type']],
-                            default = opts['defaultValue'],
-                            choices = legal,
-                            help    = opts['description'])
-
-    args = parser.parse_args()
-    for name in self._parameterOrder:
-      val = getattr(args, name)
-      if val != Parameter.UNSET:
-        self._parameters[name]['value'] = val
-        self._parameters[name].is_set = True
-
-    for name in self._parameterOrder:
-      param = self._parameters[name]
-      if param.is_set:
-        continue
-
-      while True:
-        val = raw_input("%s (%s) [%s]: " % (param.description, param.type, str(param.defaultValue)))
-        if val == "?":
-          if param.longDescription:
-            print param.longDescription
-          else:
-            print "No help available for this parameter"
-        elif not val:
-          val = param.defaultValue
-          break
-        else:
-          break
-      param.value = ParameterType.argparsemap[param.type](val)
-      param.is_set = True
-
-      setattr(args, name, param.value)
->>>>>>> 4ff1b938
 
   def _flattenEnvParams(self,p):
     """
@@ -1086,7 +982,6 @@
       f = open(self._readParamsPath, "r")
       self._envParams = json.load(f)
       f.close()
-<<<<<<< HEAD
     if len(self._envParams):
       self._flattenedEnvParams = self._flattenEnvParams(self._envParams["bindings"])
     else:
@@ -1094,26 +989,6 @@
     LOG.debug("flattened: %s" % (str(self._flattenedEnvParams)))
     return self._bindParametersDict(self._flattenedEnvParams)
     
-=======
-    for name in self._parameterOrder:
-      opts = self._parameters[name]
-      val = paramValues.get(name, opts['defaultValue'])
-      try:
-        val = ParameterType.argparsemap[opts['type']](val)
-      except Exception:
-        self.reportError(ParameterError("Could not coerce '%s' to '%s'" %
-                                        (val, opts['type']), [name]))
-        continue
-      if opts['legalValues'] and val not in Context._legalList(opts['legalValues']):
-        self.reportError(ParameterError("Illegal value '%s'" % (val,), [name]))
-      else:
-        setattr(namespace, name, val)
-        self._parameters[name]['value'] = val
-    # This might not return.
-    self.verifyParameters()
-    return namespace
-
->>>>>>> 4ff1b938
   def _bindParametersDict(self,paramValues):
     """
     This is the generic parameter value parse/bind function.  For each
@@ -1141,7 +1016,6 @@
           traceback.print_exc()
         self.reportError(e)
         continue
-<<<<<<< HEAD
       except Exception as e:
         if dodebug:
           import traceback
@@ -1168,15 +1042,6 @@
         continue
       setattr(namespace, name, val)
     # This might not return. 
-=======
-      if opts['legalValues'] and \
-        val not in Context._legalList(opts['legalValues']):
-        print "ERROR: Illegal value '%s'" % (val,),[name]
-      else:
-        setattr(namespace, name, val)
-        self._parameters[name]['value'] = val
-    # This might not return.
->>>>>>> 4ff1b938
     self.verifyParameters()
     self._bindingDone = True
     return namespace
@@ -1206,17 +1071,11 @@
         f.write(', ')
       else:
         didFirst = True
-<<<<<<< HEAD
       p = self._parameters[name]
       pd = p.toParamdef()
       # A little backwards-compat hack.
       if p.groupId and p.groupId in self._parameterGroups:
         pd['groupName'] = self._parameterGroups[p.groupId]
-=======
-      opts = self._parameters[name]
-      if "groupId" in opts and "groupId" in self._parameterGroups:
-        opts['groupName'] = self._parameterGroups[opts['groupId']]
->>>>>>> 4ff1b938
       json.dump(name,f)
       f.write(': ')
       json.dump(pd,f)
