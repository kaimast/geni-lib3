--- conflicted
+++ resolved
@@ -73,13 +73,8 @@
   Attributes:
     component_id (str): Component ID URN
     role (str): The resource role of this interface (typically
-<<<<<<< HEAD
-      "control" or "experimental").  None if unset.
-    name (str): Friendly name for this interface, None if unset.
-=======
       "control" or "experimental").  `None` if unset.
     name (str): Friendly name for this interface, `None` if unset.
->>>>>>> 081fcf63
   """
   def __init__ (self, name):
     super(AdInterface, self).__init__(name, None)
@@ -102,36 +97,11 @@
 
 class AdNode(object):
   """Wrapper object for a Node in a GENIv3 advertisement.
-<<<<<<< HEAD
-  
-=======
-
->>>>>>> 081fcf63
+
   .. note::
     In general this object is created on-demand through `Advertisement` objects,
     but you can load this object from a Node XML element by using the `_fromdom`
     classmethod.
-<<<<<<< HEAD
-  
-  Attributes:
-    component_id (str): Component ID URN
-    component_manager_id (str): Component Manager ID URN
-    name (str): Friendly name provided by aggregate for this resource.
-    exclusive (bool): True if a node can be reserved as a raw PC
-    available (bool): Whether this node is currently available for reservations
-    hardware_types (dict): Mapping of { type_name : type_slots, ... }
-    sliver_types (set): Supported sliver type
-    images (dict): Mapping of { sliver_type : [supported_image_name, ...], ... }
-    shared (bool): True if currently being used as a shared resource
-    interfaces (list): List of AdInterface objects for this Node
-    location (AdLocation): None if not available
-    ram (int): Currently available system RAM in megabytes.  None if not available.
-    cpu (int): Maximum Per-core CPU speed in Mhz.  None if not available.
-
-  """
-
-
-=======
 
     Attributes:
       component_id (str): Component ID URN
@@ -149,7 +119,6 @@
       cpu (int): Maximum Per-core CPU speed in Mhz.  `None` if not available.
   """
 
->>>>>>> 081fcf63
   def __init__ (self):
     self.component_id = None
     self.component_manager_id = None
