--- conflicted
+++ resolved
@@ -16,11 +16,7 @@
 from ..model.util import XPathXRange
 
 _XPNS = {'g' : GNS.REQUEST.name, 's' : GNS.SVLAN.name, 'e' : PGNS.EMULAB.name,
-<<<<<<< HEAD
-         'p' : PGNS.PARAMS.name}
-=======
-         'i' : PGNS.INFO.name }
->>>>>>> 8495085e
+         'i' : PGNS.INFO.name, 'p' : PGNS.PARAMS.name}
 
 class ManifestLink(Link):
   def __init__ (self):
