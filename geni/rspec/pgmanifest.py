--- conflicted
+++ resolved
@@ -1,8 +1,4 @@
-<<<<<<< HEAD
-# Copyright (c) 2013-2016  Barnstormer Softworks, Ltd.
-=======
 # Copyright (c) 2013-2017  Barnstormer Softworks, Ltd.
->>>>>>> 081fcf63
 
 # This Source Code Form is subject to the terms of the Mozilla Public
 # License, v. 2.0. If a copy of the MPL was not distributed with this
@@ -20,11 +16,7 @@
 from ..model.util import XPathXRange
 
 _XPNS = {'g' : GNS.REQUEST.name, 's' : GNS.SVLAN.name, 'e' : PGNS.EMULAB.name,
-<<<<<<< HEAD
          'i' : PGNS.INFO.name, 'p' : PGNS.PARAMS.name}
-=======
-         'i' : PGNS.INFO.name }
->>>>>>> 081fcf63
 
 class ManifestLink(Link):
   def __init__ (self):
@@ -58,7 +50,6 @@
   def text (self):
     return ET.tostring(self._elem, pretty_print=True)
 
-<<<<<<< HEAD
 
 class ManifestSvcLogin(object):
   def __init__ (self):
@@ -78,27 +69,6 @@
     return n
 
 
-=======
-
-class ManifestSvcLogin(object):
-  def __init__ (self):
-    self.auth = None
-    self.hostname = None
-    self.port = None
-    self.username = None
-
-  @classmethod
-  def _fromdom (cls, elem):
-    n = ManifestSvcLogin()
-    n.auth = elem.get("authentication")
-    n.hostname = elem.get("hostname")
-    n.port = int(elem.get("port"))
-    n.username = elem.get("username")
-
-    return n
-
-
->>>>>>> 081fcf63
 class ManifestNode(object):
   class Interface(object):
     def __init__ (self):
@@ -116,17 +86,12 @@
     self.component_id = None
     self.sliver_id = None
     self._elem = None
-<<<<<<< HEAD
-=======
     self._hostfqdn = None
     self._hostipv4 = None
->>>>>>> 081fcf63
 
   @property
   def name (self):
     return self.client_id
-<<<<<<< HEAD
-=======
 
   @property
   def hostfqdn (self):
@@ -145,7 +110,6 @@
     if host:
       self._hostfqdn = host[0].get("name", None)
       self._hostipv4 = host[0].get("ipv4", None)
->>>>>>> 081fcf63
 
   @classmethod
   def _fromdom (cls, elem):
@@ -180,7 +144,6 @@
   def text (self):
     return ET.tostring(self._elem, pretty_print=True)
 
-<<<<<<< HEAD
 
 class ManifestParameter(object):
   def __init__ (self, name, value):
@@ -193,8 +156,6 @@
     n = ManifestParameter(elem.get('name'), elem.get('value'))
     return n
 
-=======
->>>>>>> 081fcf63
 
 class Manifest(object):
   def __init__ (self, path = None, xml = None):
@@ -235,15 +196,12 @@
   @property
   def nodes (self):
     return XPathXRange(self.root.findall("{%s}node" % (GNS.REQUEST)), ManifestNode)
-<<<<<<< HEAD
 
   @property
   def parameters (self):
     for param in self.root.findall("{%s}data_set/{%s}data_item"
                                    % (PGNS.PARAMS.name,PGNS.PARAMS.name)):
       yield ManifestParameter._fromdom(param)
-=======
->>>>>>> 081fcf63
 
   @property
   def text (self):
@@ -256,11 +214,7 @@
   <tr><th scope="row">Nodes</th><td>%d</td></tr>
   <tr><th scope="row">Links</th><td>%d</td></tr>
   <tr><th scope="row">Location</th><td>%s, %s</td></tr>
-<<<<<<< HEAD
-</table>""" % (self.expiresstr, len(self.nodes), len(self.links), 
-=======
 </table>""" % (self.expiresstr, len(self.nodes), len(self.links),
->>>>>>> 081fcf63
                self.latitude, self.longitude)
 
   def write (self, path):
