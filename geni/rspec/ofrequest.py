--- conflicted
+++ resolved
@@ -1,13 +1,10 @@
 # Copyright (c) 2014-2015  Barnstormer Softworks, Ltd.
 
-<<<<<<< HEAD
-=======
 # This Source Code Form is subject to the terms of the Mozilla Public
 # License, v. 2.0. If a copy of the MPL was not distributed with this
 # file, You can obtain one at http://mozilla.org/MPL/2.0/.
 
 
->>>>>>> 081fcf63
 from __future__ import absolute_import
 
 from . import RSpec
