# Copyright (c) 2014-2016  Barnstormer Softworks, Ltd.

# This Source Code Form is subject to the terms of the Mozilla Public
# License, v. 2.0. If a copy of the MPL was not distributed with this
# file, You can obtain one at http://mozilla.org/MPL/2.0/.

from __future__ import absolute_import

import functools
import decimal

<<<<<<< HEAD
=======
import ipaddress
>>>>>>> 081fcf63
from lxml import etree as ET

import geni.rspec
import geni.namespaces as GNS
from geni.rspec.pg import Resource


class Namespaces(object):
  VTS = GNS.Namespace("vts", "http://geni.bssoftworks.com/rspec/ext/vts/request/1")
  SDN = GNS.Namespace("sdn", "http://geni.bssoftworks.com/rspec/ext/sdn/request/1")

################################################
# Base Request - Must be at top for EXTENSIONS #
################################################

class Request(geni.rspec.RSpec):
  EXTENSIONS = []

  def __init__ (self):
    super(Request, self).__init__("request")
<<<<<<< HEAD
    self.resources = []
=======
    self._resources = []
>>>>>>> 081fcf63

    self.addNamespace(GNS.REQUEST, None)
    self.addNamespace(Namespaces.VTS)
    self.addNamespace(Namespaces.SDN)

    self._ext_children = []
    for name,ext in Request.EXTENSIONS:
      self._wrapext(name,ext)

  def _wrapext (self, name, klass):
    @functools.wraps(klass.__init__)
    def wrap(*args, **kw):
      instance = klass(*args, **kw)
      self._ext_children.append(instance)
      return instance
    setattr(self, name, wrap)

  def addResource (self, rsrc):
    for ns in rsrc.namespaces:
      self.addNamespace(ns)
<<<<<<< HEAD
    self.resources.append(rsrc)
=======
    self._resources.append(rsrc)
>>>>>>> 081fcf63

  def writeXML (self, path):
    f = open(path, "w+")
    f.write(self.toXMLString(True))
    f.close()

  def toXMLString (self, pretty_print = False):
    rspec = self.getDOM()

<<<<<<< HEAD
    for resource in self.resources:
=======
    for resource in self._resources:
>>>>>>> 081fcf63
      resource._write(rspec)

    for obj in self._ext_children:
      obj._write(rspec)

    buf = ET.tostring(rspec, pretty_print = pretty_print)
    return buf

<<<<<<< HEAD
=======
  @property
  def resources(self):
      return self._resources + self._ext_children
>>>>>>> 081fcf63

###################
# Utility Objects #
###################

class DelayInfo(object):
  def __init__ (self, time = None, jitter = None, correlation = None, distribution = None):
    self.time = time
    self.jitter = jitter
    self.correlation = correlation
    self.distribution = distribution

<<<<<<< HEAD
=======
  def __json__ (self):
    d = {"type" : "egress-delay"}
    if self.time: d["time"] = self.time
    if self.jitter: d["jitter"] = self.jitter
    if self.correlation: d["correlation"] = self.correlation
    if self.distribution: d["distribution"] = self.distribution
    return d

>>>>>>> 081fcf63
  def _write (self, element):
    d = ET.SubElement(element, "{%s}egress-delay" % (Namespaces.VTS.name))
    if self.time: d.attrib["time"] = str(self.time)
    if self.jitter: d.attrib["jitter"] = str(self.jitter)
    if self.correlation: d.attrib["correlation"] = str(self.correlation)
    if self.distribution: d.attrib["distribution"] = self.distribution
    return d


class LossInfo(object):
  def __init__ (self, percent):
<<<<<<< HEAD
=======
    self._percent = None
>>>>>>> 081fcf63
    self.percent = percent

  @property
  def percent (self):
    return self._percent

  @percent.setter
  def percent (self, val):
    self._percent = decimal.Decimal(val)

<<<<<<< HEAD
=======
  def __json__ (self):
    return {"type" : "egress-loss", "percent" : "%s" % (self.percent)}

>>>>>>> 081fcf63
  def _write (self, element):
    d = ET.SubElement(element, "{%s}egress-loss" % (Namespaces.VTS))
    d.attrib["percent"] = "%s" % (self.percent)
    return d


###################
# Datapath Images #
###################

class Image(object):
  def __init__ (self, name):
    self.name = name
    self._features = []
    self._image_attrs = []

  def setImageAttribute (self, name, val):
    self._image_attrs.append((name, val))

  def _write (self, element):
    i = ET.SubElement(element, "{%s}image" % (Namespaces.VTS.name))
    i.attrib["name"] = self.name
    for feature in self._features:
      feature._write(i)
    for (name,val) in self._image_attrs:
      ae = ET.SubElement(i, "{%s}image-attribute" % (Namespaces.VTS))
      ae.attrib["name"] = name
      ae.attrib["value"] = str(val)
    return i

class SimpleDHCPImage(Image):
  def __init__ (self, subnet = None):
    super(SimpleDHCPImage, self).__init__("uh.simple-dhcpd")
    self.subnet = subnet

  def _write (self, element):
    e = super(SimpleDHCPImage, self)._write(element)
    if self.subnet:
      subnet = ET.SubElement(e, "{%s}image-attribute" % (Namespaces.VTS))
      subnet.attrib["name"] = "subnet"
      subnet.attrib["value"] = str(self.subnet)
    return e


class DatapathImage(Image):
  pass

class OVSImage(DatapathImage):
  def __init__ (self, name):
    super(OVSImage, self).__init__(name)

  @property
  def sflow (self):
    return None

  @sflow.setter
  def sflow (self, val):
    if isinstance(val, SFlow):
      self._features.append(val)
    # TODO: Throw exception

  @property
  def netflow (self):
    return None

  @netflow.setter
  def netflow (self, val):
    if isinstance(val, NetFlow):
      self._features.append(val)
    # TODO: Throw exception

<<<<<<< HEAD
=======
  def setMirror (self, port):
    self._features.append(MirrorPort(port))

>>>>>>> 081fcf63

class OVSOpenFlowImage(OVSImage):
  def __init__ (self, controller, ofver = "1.0", dpid = None):
    super(OVSOpenFlowImage, self).__init__("bss:ovs-201-of")
    self.dpid = dpid
    self.controller = controller
    self.ofver = ofver

  def _write (self, element):
    i = super(OVSOpenFlowImage, self)._write(element)
    c = ET.SubElement(i, "{%s}controller" % (Namespaces.SDN.name))
    c.attrib["url"] = self.controller

    v = ET.SubElement(i, "{%s}openflow-version" % (Namespaces.VTS.name))
    v.attrib["value"] = self.ofver

    if self.dpid:
      d = ET.SubElement(i, "{%s}openflow-dpid" % (Namespaces.VTS.name))
      d.attrib["value"] = str(self.dpid)

    return i

class OVSL2Image(OVSImage):
  def __init__ (self):
    super(OVSL2Image, self).__init__("bss:ovs-201")

##################
# Image Features #
##################

class SFlow(object):
  def __init__ (self, collector_ip):
    self.collector_ip = collector_ip
    self.collector_port = 6343
    self.header_bytes = 128
    self.sampling_n = 64
    self.polling_secs = 5

  def _write (self, element):
    s = ET.SubElement(element, "{%s}sflow" % (Namespaces.VTS.name))
    s.attrib["collector"] = "%s:%d" % (self.collector_ip, self.collector_port)
    s.attrib["header-bytes"] = str(self.header_bytes)
    s.attrib["sampling-n"] = str(self.sampling_n)
    s.attrib["polling-secs"] = str(self.polling_secs)
    return s


class NetFlow(object):
  def __init__ (self, collector_ip):
    self.collector_ip = collector_ip
    self.collector_port = 6343
    self.timeout = 20

  def _write (self, element):
    s = ET.SubElement(element, "{%s}netflow" % (Namespaces.VTS))
    s.attrib["collector"] = "%s:%d" % (self.collector_ip, self.collector_port)
    s.attrib["timeout"] = str(self.timeout)
    return s

<<<<<<< HEAD
=======
class MirrorPort(object):
  def __init__ (self, port):
    self.target = port.client_id

  def _write (self, element):
    s = ET.SubElement(element, "{%s}mirror" % (Namespaces.VTS))
    s.attrib["target"] = self.target
    return s

>>>>>>> 081fcf63
##################
# Graph Elements #
##################

class SSLVPNFunction(Resource):
  def __init__ (self, client_id):
    super(SSLVPNFunction, self).__init__()
    self.client_id = client_id
    self.protocol = None

  def _write (self, element):
    d = ET.SubElement(element, "{%s}function" % (Namespaces.VTS.name))
    d.attrib["client_id"] = self.client_id
    d.attrib["type"] = "sslvpn"
    return d

Request.EXTENSIONS.append(("SSLVPNFunction", SSLVPNFunction))

class Datapath(Resource):
  def __init__ (self, image, client_id):
    super(Datapath, self).__init__()
    self.image = image
    self.ports = []
    self.client_id = client_id

  @property
  def name (self):
    return self.client_id

  @name.setter
  def name (self, val):
    self.client_id = val

  def attachPort (self, port):
<<<<<<< HEAD
    if port.clientid is None:
      if port.name is None:
        port.clientid = "%s:%d" % (self.name, len(self.ports))
      else:
        port.clientid = "%s:%s" % (self.name, port.name)
=======
    if port.client_id is None:
      if port.name is None:
        port.client_id = "%s:%d" % (self.name, len(self.ports))
      else:
        port.client_id = "%s:%s" % (self.name, port.name)
>>>>>>> 081fcf63
    self.ports.append(port)
    return port

  def _write (self, element):
    d = ET.SubElement(element, "{%s}datapath" % (Namespaces.VTS.name))
    d.attrib["client_id"] = self.name
    self.image._write(d)
    for port in self.ports:
      port._write(d)
    return d

Request.EXTENSIONS.append(("Datapath", Datapath))


class Container(Resource):
<<<<<<< HEAD
=======
  EXTENSIONS = []

>>>>>>> 081fcf63
  def __init__ (self, image, name):
    super(Container, self).__init__()
    self.image = image
    self.ports =[]
    self.name = name
    self.ram = None
    self.routes = []

    for name,ext in Container.EXTENSIONS:
      self._wrapext(name, ext)

  def attachPort (self, port):
    if port.name is None:
      port.client_id = "%s:%d" % (self.name, len(self.ports))
    else:
      port.client_id = "%s:%s" % (self.name, port.name)
    self.ports.append(port)
    return port

  def addIPRoute (self, network, gateway):
    self.routes.append((ipaddress.IPv4Network(unicode(network)), ipaddress.IPv4Address(unicode(gateway))))

  def _write (self, element):
    d = ET.SubElement(element, "{%s}container" % (Namespaces.VTS.name))
    d.attrib["client_id"] = self.name
    if self.ram: d.attrib["ram"] = str(self.ram)
    self.image._write(d)
    for port in self.ports:
      port._write(d)
    for net,gw in self.routes:
      re = ET.SubElement(d, "{%s}route" % (Namespaces.VTS))
      re.attrib["network"] = str(net)
      re.attrib["gateway"] = str(gw)
    super(Container, self)._write(d)
    return d

Request.EXTENSIONS.append(("Container", Container))


class Port(object):
  def __init__ (self, name = None):
    self.client_id = None
    self.name = name

  def _write (self, element):
    p = ET.SubElement(element, "{%s}port" % (Namespaces.VTS.name))
    p.attrib["client_id"] = self.client_id
    return p


class PGCircuit(Port):
  def __init__ (self, name = None, delay_info = None):
    super(PGCircuit, self).__init__(name)
    self.delay_info = delay_info

  def _write (self, element):
    p = super(PGCircuit, self)._write(element)
    p.attrib["type"] = "pg-local"
    if self.delay_info:
      self.delay_info._write(p)
    return p

LocalCircuit = PGCircuit

class VFCircuit(Port):
  def __init__ (self, target):
    super(VFCircuit, self).__init__()
    self.target = target

  def _write (self, element):
    p = super(VFCircuit, self)._write(element)
    p.attrib["type"] = "vf-port"
    t = ET.SubElement(p, "{%s}target" % (Namespaces.VTS.name))
    t.attrib["remote-clientid"] = self.target
    return p


class InternalCircuit(Port):
  def __init__ (self, target, vlan = None, delay_info = None, loss_info = None):
    super(InternalCircuit, self).__init__()
    self.vlan = vlan
    self.target = target
    self.delay_info = delay_info
    self.loss_info = loss_info

  def _write (self, element):
    p = super(InternalCircuit, self)._write(element)
    p.attrib["type"] = "internal"
    if self.vlan:
      p.attrib["vlan-id"] = str(self.vlan)
    if self.delay_info: self.delay_info._write(p)
    if self.loss_info: self.loss_info._write(p)
    t = ET.SubElement(p, "{%s}target" % (Namespaces.VTS.name))
    t.attrib["remote-clientid"] = self.target
    return p


class ContainerPort(InternalCircuit):
  def __init__ (self, target, vlan = None, delay_info = None, loss_info = None):
    super(ContainerPort, self).__init__(target, vlan, delay_info, loss_info)
    self._v4addresses = []

  def _write (self, element):
    p = super(ContainerPort, self)._write(element)
    for addr in self._v4addresses:
      ae = ET.SubElement(p, "{%s}ipv4-address" % (Namespaces.VTS))
      ae.attrib["value"] = str(addr)
    return p

  def addIPv4Address (self, value):
    self._v4addresses.append(ipaddress.IPv4Interface(unicode(value)))


class GRECircuit(Port):
  def __init__ (self, circuit_plane, endpoint):
    super(GRECircuit, self).__init__()
    self.circuit_plane = circuit_plane
    self.endpoint = endpoint

  def _write (self, element):
    p = super(GRECircuit, self)._write(element)
    p.attrib["type"] = "gre"
    p.attrib["circuit-plane"] = self.circuit_plane
    p.attrib["endpoint"] = self.endpoint
    return p

<<<<<<< HEAD


#############
# Utilities #
#############

def connectInternalCircuit (dp1, dp2, delay_info = None, loss_info = None):
  dp1v = None
  dp2v = None

  if isinstance(dp1, tuple):
    dp1v = dp1[1]
    dp1 = dp1[0]

  if isinstance(dp2, tuple):
    dp2v = dp2[1]
    dp2 = dp2[0]
=======

######################
# Element Extensions #
######################

class Mount(Resource):
  def __init__ (self, type, name, mount_path):
    self.type = type
    self.name = name
    self.mount_path = mount_path
    self.attrs = {}

  def _write (self, element):
    melem = ET.SubElement(element, "{%s}mount" % (Namespaces.VTS))
    melem.attrib["type"] = self.type
    melem.attrib["name"] = self.name
    melem.attrib["path"] = self.mount_path
    for k,v in self.attrs.iteritems():
      melem.attrib[k] = str(v)
    return melem

Container.EXTENSIONS.append(("Mount", Mount))


class HgMount(Mount):
  def __init__ (self, name, source, mount_path, branch = "default"):
    super(HgMount, self).__init__("hg", name, mount_path)
    self.attrs["source"] = source
    self.attrs["branch"] = branch

Container.EXTENSIONS.append(("HgMount", HgMount))


class DropboxMount(Mount):
  def __init__ (self, name, mount_path):
    super(DropboxMount, self).__init__("dropbox", name, mount_path)

Container.EXTENSIONS.append(("DropboxMount", DropboxMount))

>>>>>>> 081fcf63

  sp = InternalCircuit(None, dp1v, delay_info, loss_info)
  dp = InternalCircuit(None, dp2v, delay_info, loss_info)

<<<<<<< HEAD
  dp1.attachPort(sp)
  dp2.attachPort(dp)

  sp.target = dp.clientid
  dp.target = sp.clientid
=======
def connectInternalCircuit (dp1, dp2, delay_info = None, loss_info = None):
  dp1v = None
  dp2v = None

  if isinstance(dp1, tuple):
    dp1v = dp1[1]
    dp1 = dp1[0]

  if isinstance(dp2, tuple):
    dp2v = dp2[1]
    dp2 = dp2[0]

  if isinstance(dp1, Container):
    sp = ContainerPort(None, dp1v, delay_info, loss_info)
  elif isinstance(dp1, Datapath):
    sp = InternalCircuit(None, dp1v, delay_info, loss_info)

  if isinstance(dp2, Container):
    dp = ContainerPort(None, dp2v, delay_info, loss_info)
  elif isinstance(dp2, Datapath):
    dp = InternalCircuit(None, dp2v, delay_info, loss_info)

  dp1.attachPort(sp)
  dp2.attachPort(dp)

  sp.target = dp.client_id
  dp.target = sp.client_id

  return (sp, dp)
>>>>>>> 081fcf63
<|MERGE_RESOLUTION|>--- conflicted
+++ resolved
@@ -9,10 +9,7 @@
 import functools
 import decimal
 
-<<<<<<< HEAD
-=======
 import ipaddress
->>>>>>> 081fcf63
 from lxml import etree as ET
 
 import geni.rspec
@@ -33,11 +30,7 @@
 
   def __init__ (self):
     super(Request, self).__init__("request")
-<<<<<<< HEAD
-    self.resources = []
-=======
     self._resources = []
->>>>>>> 081fcf63
 
     self.addNamespace(GNS.REQUEST, None)
     self.addNamespace(Namespaces.VTS)
@@ -58,11 +51,7 @@
   def addResource (self, rsrc):
     for ns in rsrc.namespaces:
       self.addNamespace(ns)
-<<<<<<< HEAD
-    self.resources.append(rsrc)
-=======
     self._resources.append(rsrc)
->>>>>>> 081fcf63
 
   def writeXML (self, path):
     f = open(path, "w+")
@@ -72,11 +61,7 @@
   def toXMLString (self, pretty_print = False):
     rspec = self.getDOM()
 
-<<<<<<< HEAD
-    for resource in self.resources:
-=======
     for resource in self._resources:
->>>>>>> 081fcf63
       resource._write(rspec)
 
     for obj in self._ext_children:
@@ -85,12 +70,9 @@
     buf = ET.tostring(rspec, pretty_print = pretty_print)
     return buf
 
-<<<<<<< HEAD
-=======
   @property
   def resources(self):
       return self._resources + self._ext_children
->>>>>>> 081fcf63
 
 ###################
 # Utility Objects #
@@ -103,8 +85,6 @@
     self.correlation = correlation
     self.distribution = distribution
 
-<<<<<<< HEAD
-=======
   def __json__ (self):
     d = {"type" : "egress-delay"}
     if self.time: d["time"] = self.time
@@ -113,7 +93,6 @@
     if self.distribution: d["distribution"] = self.distribution
     return d
 
->>>>>>> 081fcf63
   def _write (self, element):
     d = ET.SubElement(element, "{%s}egress-delay" % (Namespaces.VTS.name))
     if self.time: d.attrib["time"] = str(self.time)
@@ -125,10 +104,7 @@
 
 class LossInfo(object):
   def __init__ (self, percent):
-<<<<<<< HEAD
-=======
     self._percent = None
->>>>>>> 081fcf63
     self.percent = percent
 
   @property
@@ -139,12 +115,9 @@
   def percent (self, val):
     self._percent = decimal.Decimal(val)
 
-<<<<<<< HEAD
-=======
   def __json__ (self):
     return {"type" : "egress-loss", "percent" : "%s" % (self.percent)}
 
->>>>>>> 081fcf63
   def _write (self, element):
     d = ET.SubElement(element, "{%s}egress-loss" % (Namespaces.VTS))
     d.attrib["percent"] = "%s" % (self.percent)
@@ -216,12 +189,9 @@
       self._features.append(val)
     # TODO: Throw exception
 
-<<<<<<< HEAD
-=======
   def setMirror (self, port):
     self._features.append(MirrorPort(port))
 
->>>>>>> 081fcf63
 
 class OVSOpenFlowImage(OVSImage):
   def __init__ (self, controller, ofver = "1.0", dpid = None):
@@ -281,8 +251,6 @@
     s.attrib["timeout"] = str(self.timeout)
     return s
 
-<<<<<<< HEAD
-=======
 class MirrorPort(object):
   def __init__ (self, port):
     self.target = port.client_id
@@ -292,7 +260,6 @@
     s.attrib["target"] = self.target
     return s
 
->>>>>>> 081fcf63
 ##################
 # Graph Elements #
 ##################
@@ -327,19 +294,11 @@
     self.client_id = val
 
   def attachPort (self, port):
-<<<<<<< HEAD
-    if port.clientid is None:
-      if port.name is None:
-        port.clientid = "%s:%d" % (self.name, len(self.ports))
-      else:
-        port.clientid = "%s:%s" % (self.name, port.name)
-=======
     if port.client_id is None:
       if port.name is None:
         port.client_id = "%s:%d" % (self.name, len(self.ports))
       else:
         port.client_id = "%s:%s" % (self.name, port.name)
->>>>>>> 081fcf63
     self.ports.append(port)
     return port
 
@@ -355,11 +314,8 @@
 
 
 class Container(Resource):
-<<<<<<< HEAD
-=======
   EXTENSIONS = []
 
->>>>>>> 081fcf63
   def __init__ (self, image, name):
     super(Container, self).__init__()
     self.image = image
@@ -486,25 +442,6 @@
     p.attrib["endpoint"] = self.endpoint
     return p
 
-<<<<<<< HEAD
-
-
-#############
-# Utilities #
-#############
-
-def connectInternalCircuit (dp1, dp2, delay_info = None, loss_info = None):
-  dp1v = None
-  dp2v = None
-
-  if isinstance(dp1, tuple):
-    dp1v = dp1[1]
-    dp1 = dp1[0]
-
-  if isinstance(dp2, tuple):
-    dp2v = dp2[1]
-    dp2 = dp2[0]
-=======
 
 ######################
 # Element Extensions #
@@ -544,18 +481,11 @@
 
 Container.EXTENSIONS.append(("DropboxMount", DropboxMount))
 
->>>>>>> 081fcf63
-
-  sp = InternalCircuit(None, dp1v, delay_info, loss_info)
-  dp = InternalCircuit(None, dp2v, delay_info, loss_info)
-
-<<<<<<< HEAD
-  dp1.attachPort(sp)
-  dp2.attachPort(dp)
-
-  sp.target = dp.clientid
-  dp.target = sp.clientid
-=======
+
+#############
+# Utilities #
+#############
+
 def connectInternalCircuit (dp1, dp2, delay_info = None, loss_info = None):
   dp1v = None
   dp2v = None
@@ -584,5 +514,4 @@
   sp.target = dp.client_id
   dp.target = sp.client_id
 
-  return (sp, dp)
->>>>>>> 081fcf63
+  return (sp, dp)