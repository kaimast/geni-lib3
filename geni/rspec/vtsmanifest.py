--- conflicted
+++ resolved
@@ -1,11 +1,8 @@
 # Copyright (c) 2014-2016  Barnstormer Softworks, Ltd.
-<<<<<<< HEAD
-=======
 
 # This Source Code Form is subject to the terms of the Mozilla Public
 # License, v. 2.0. If a copy of the MPL was not distributed with this
 # file, You can obtain one at http://mozilla.org/MPL/2.0/.
->>>>>>> 081fcf63
 
 from __future__ import absolute_import
 
@@ -153,36 +150,6 @@
     p.shared_vlan = elem.get("shared-lan")
     return p
 
-class ManifestContainer(object):
-  def __init__ (self):
-    self.client_id = None
-    self.image = None
-    self.sliver_id = None
-    self.logins = []
-    self.ports = []
-
-  @property
-  def name (self):
-    return self.client_id
-
-  @classmethod
-  def _fromdom (cls, elem):
-    c = ManifestContainer()
-    c.client_id = elem.get("client_id")
-    c.image = elem.get("image")
-    c.sliver_id = elem.get("sliver_id")
-
-    logins = elem.xpath('g:services/g:login', namespaces = XPNS)
-    for lelem in logins:
-      l = ManifestSvcLogin._fromdom(lelem)
-      c.logins.append(l)
-
-    ports = elem.xpath('v:port', namespaces = XPNS)
-    for cport in ports:
-      p = Manifest._buildPort(cport, True)
-      c.ports.append(p)
-
-    return c
 
 class ManifestMount(object):
   def __init__ (self):
@@ -256,10 +223,7 @@
     self.image = None
     self.sliver_id = None
     self.ports = []
-<<<<<<< HEAD
-=======
     self.mirror = None
->>>>>>> 081fcf63
 
   @classmethod
   def _fromdom (cls, elem):
@@ -268,14 +232,11 @@
     dp.client_id = elem.get("client_id")
     dp.image = elem.get("image")
     dp.sliver_id = elem.get("sliver_id")
-<<<<<<< HEAD
-=======
 
     mirror = elem.xpath('v:mirror', namespaces = XPNS)
     if mirror:
       dp.mirror = mirror[0].get("target")
 
->>>>>>> 081fcf63
     ports = elem.xpath('v:port', namespaces = XPNS)
     for port in ports:
       p = Manifest._buildPort(port)
@@ -290,11 +251,6 @@
     self.local_ip = None
     self.key = None
 
-<<<<<<< HEAD
-  @staticmethod
-  def _fromdom (elem):
-    return
-=======
   @classmethod
   def _fromdom (cls,elem):
     vpn = SSLVPNFunction(elem.get('client_id'))
@@ -302,7 +258,6 @@
     vpn.local_ip = elem.get('local-ip')
     vpn.key = elem.text
     return vpn
->>>>>>> 081fcf63
 
 class Manifest(object):
   """Wrapper object for GENI XML manifest rspec, providing a pythonic API to the contained data"""
@@ -338,10 +293,7 @@
 
   @property
   def ports (self):
-<<<<<<< HEAD
-=======
     """Iterator for all datapath and container ports as subclasses of :py:class:`GenericPort` objects."""
->>>>>>> 081fcf63
     for dp in self.datapaths:
       for p in dp.ports:
         yield p
@@ -351,10 +303,7 @@
 
   @property
   def containers (self):
-<<<<<<< HEAD
-=======
     """Iterator over all allocated containers as :py:class:`ManifestContainer` objects."""
->>>>>>> 081fcf63
     elems = self._root.xpath("v:container", namespaces = XPNS)
     for elem in elems:
       yield ManifestContainer._fromdom(elem)
@@ -368,16 +317,11 @@
 
   @property
   def datapaths (self):
-<<<<<<< HEAD
-=======
     """Iterator over all allocated datapaths as :py:class:`ManifestDatapath` objects."""
->>>>>>> 081fcf63
     elems = self._root.xpath("v:datapath", namespaces = XPNS)
     for elem in elems:
       yield ManifestDatapath._fromdom(elem)
 
-<<<<<<< HEAD
-=======
   def findTarget (self, client_id):
     """Get the container or datapath representing the given `client_id` in the manifest.
 
@@ -396,7 +340,6 @@
     if ctelems:
       return ManifestContainer._fromdom(ctelems[0])
 
->>>>>>> 081fcf63
   def findPort (self, client_id):
     """Get the datapath port object representing the given `client_id`.
 
