# Copyright (c) 2013-2016  Barnstormer Softworks, Ltd.

# This Source Code Form is subject to the terms of the Mozilla Public
# License, v. 2.0. If a copy of the MPL was not distributed with this
# file, You can obtain one at http://mozilla.org/MPL/2.0/.

from __future__ import absolute_import

import itertools
import sys
import functools

from lxml import etree as ET

import geni.rspec
import geni.namespaces as GNS
import geni.urn

################################################
# Base Request - Must be at top for EXTENSIONS #
################################################

class Request(geni.rspec.RSpec):
  EXTENSIONS = []

  def __init__ (self):
    super(Request, self).__init__("request")
    self.resources = []
    self.tour = None
    self._raw_elements = []

    self.addNamespace(GNS.REQUEST, None)
    self.addNamespace(Namespaces.CLIENT)

    self._ext_children = []
    for name,ext in Request.EXTENSIONS:
      self._wrapext(name,ext)

  def _wrapext (self, name, klass):
    @functools.wraps(klass.__init__)
    def wrap(*args, **kw):
      instance = klass(*args, **kw)
      self._ext_children.append(instance)
      return instance
    setattr(self, name, wrap)

  def addResource (self, rsrc):
    for ns in rsrc.namespaces:
      self.addNamespace(ns)
    self.resources.append(rsrc)

  def addTour (self, tour):
    self.addNamespace(Namespaces.EMULAB)
    self.addNamespace(Namespaces.JACKS)
    self.tour = tour

<<<<<<< HEAD
  def addParameterSet (self, parameters):
    self.addNamespace(Namespaces.EMULAB)
    self.parameters = parameters
=======
  def setCollocateFactor (self, mfactor):
    self.addNamespace(Namespaces.EMULAB)
    self.mfactor = mfactor

  def setPackingStrategy (self, strategy):
    self.addNamespace(Namespaces.EMULAB)
    self.packing_strategy = strategy
>>>>>>> cebec195

  def hasTour (self):
    return self.tour is not None

  def addRawElement (self, elem):
    self._raw_elements.append(elem)

  def writeXML (self, path):
    """Write the current request contents as an XML file that represents an rspec
    in the GENIv3 format."""

    if path is None:
      f = sys.stdout
    else:
      f = open(path, "w+")

    buf = self.toXMLString(True)
    f.write(buf)

    if path is not None:
      f.close()

  def toXMLString (self, pretty_print = False):
    """Return the current request contents as an XML string that represents an rspec
    in the GENIv3 format."""

    rspec = self.getDOM()

    if self.tour:
      self.tour._write(rspec)

    for resource in self.resources:
      resource._write(rspec)

    for obj in self._ext_children:
      obj._write(rspec)

    for elem in self._raw_elements:
      rspec.append(elem)

    buf = ET.tostring(rspec, pretty_print = pretty_print)
    return buf



class Resource(object):
  def __init__ (self):
    self.namespaces = []

  def addNamespace (self, ns):
    self.namespaces.append(ns)


class NodeType(object):
  XEN = "emulab-xen"
  RAW = "raw"
  VM = "emulab-xen"


class Command(object):
  def __init__ (self, cmd, data):
    self.cmd = cmd
    self.data = data

  def resolve (self):
    return self.cmd % self.data


class Service(object):
  def __init__ (self):
    pass


class Install(Service):
  def __init__ (self, url, path):
    super(Install, self).__init__()
    self.url = url
    self.path = path

  def _write (self, element):
    ins = ET.SubElement(element, "{%s}install" % (GNS.REQUEST.name))
    ins.attrib["url"] = self.url
    ins.attrib["install_path"] = self.path
    return ins


class Execute(Service):
  def __init__ (self, shell, command):
    super(Execute, self).__init__()
    self.shell = shell
    self.command = command

  def _write (self, element):
    exc = ET.SubElement(element, "{%s}execute" % (GNS.REQUEST.name))
    exc.attrib["shell"] = self.shell
    if isinstance(self.command, Command):
      exc.attrib["command"] = self.command.resolve()
    else:
      exc.attrib["command"] = self.command
    return exc


class Address(object):
  def __init__ (self, atype):
    self.type = atype


class IPv4Address(Address):
  def __init__ (self, address, netmask):
    super(IPv4Address, self).__init__("ipv4")
    self.address = address
    self.netmask = netmask

  def _write (self, element):
    ip = ET.SubElement(element, "{%s}ip" % (GNS.REQUEST.name))
    ip.attrib["address"] = self.address
    ip.attrib["netmask"] = self.netmask
    ip.attrib["type"] = self.type
    return ip


class Interface(object):
  class InvalidAddressTypeError(Exception):
    def __init__ (self, addr):
      super(Interface.InvalidAddressTypeError, self).__init__()
      self.addr = addr
    def __str__ (self):
      return "Type (%s) is invalid for interface addresses." % (type(self.addr))

  def __init__ (self, name, node, address = None):
    self.client_id = name
    self.node = node
    self.addresses = []
    self.component_id = None
    self.bandwidth = None
    self.latency = None
    self.plr = None
    if address:
      self.addAddress(address)

  @property
  def name (self):
    return self.client_id

  def addAddress (self, address):
    if isinstance(address, Address):
      self.addresses.append(address)
    else:
      raise Interface.InvalidAddressTypeError(address)

  def _write (self, element):
    intf = ET.SubElement(element, "{%s}interface" % (GNS.REQUEST.name))
    intf.attrib["client_id"] = self.client_id
    if self.component_id:
      if isinstance(self.component_id, geni.urn.Base):
        intf.attrib["component_id"] = str(self.component_id)
      else:
        intf.attrib["component_id"] = self.component_id
    for addr in self.addresses:
      addr._write(intf)
    return intf


class Link(Resource):
  EXTENSIONS = []
  LNKID = 0
  DEFAULT_BW = -1
  DEFAULT_LAT = 0
  DEFAULT_PLR = 0.0

  def __init__ (self, name = None, ltype = ""):
    super(Link, self).__init__()
    if name is None:
      self.client_id = Link.newLinkID()
    else:
      self.client_id = name
    self.interfaces = []
    self.type = ltype
    self.shared_vlan = None
    self._mac_learning = True
    self._vlan_tagging = False
    self._trivial_ok = None
    self._link_multiplexing = False
    self._best_effort = False
    self._ext_children = []
    self._raw_elements = []
    self.protocol = None

    # If you try to set bandwidth higher than a gigabit, PG probably won't like you
    self.bandwidth = Link.DEFAULT_BW
    self.latency = Link.DEFAULT_LAT
    self.plr = Link.DEFAULT_PLR

    for name,ext in Link.EXTENSIONS:
      self._wrapext(name,ext)

  def _wrapext (self, name, klass):
    @functools.wraps(klass.__init__)
    def wrap(*args, **kw):
      instance = klass(*args, **kw)
      self._ext_children.append(instance)
      return instance
    setattr(self, name, wrap)

  def addRawElement (self, elem):
    self._raw_elements.append(elem)

  @classmethod
  def newLinkID (cls):
    Link.LNKID += 1
    return "link-%d" % (Link.LNKID)

  def addChild (self, obj):
    self._ext_children.append(obj)

  def addInterface (self, intf):
    self.interfaces.append(intf)

  def connectSharedVlan (self, name):
    self.namespaces.append(GNS.SVLAN)
    self.shared_vlan = name

  def disableMACLearning (self):
    self.namespaces.append(Namespaces.VTOP)
    self._mac_learning = False

  def enableVlanTagging (self):
    import geni.warnings as GW
    import warnings
    warnings.warn("Link.enableVlanTagging() is deprecated, please use the Link.vlan_tagging attribute instead.")
    self.vlan_tagging = True

  @property
  def vlan_tagging (self):
    return self._vlan_tagging

  @vlan_tagging.setter
  def vlan_tagging (self, val):
    self.namespaces.append(Namespaces.EMULAB)
    self._vlan_tagging = val

  @property
  def best_effort (self):
    return self._best_effort

  @best_effort.setter
  def best_effort (self, val):
    self.namespaces.append(Namespaces.EMULAB)
    self._best_effort = val

  @property
  def link_multiplexing (self):
    return self._link_multiplexing

  @link_multiplexing.setter
  def link_multiplexing (self, val):
    self.namespaces.append(Namespaces.EMULAB)
    self._link_multiplexing = val

  @property
  def trivial_ok (self):
    return self._trivial_ok

  @trivial_ok.setter
  def trivial_ok (self, val):
    self.namespaces.append(Namespaces.EMULAB)
    self._trivial_ok = val

  def _write (self, root):
    # pylint: disable=too-many-branches
    lnk = ET.SubElement(root, "{%s}link" % (GNS.REQUEST.name))
    lnk.attrib["client_id"] = self.client_id
    if self.protocol:
      lnk.attrib["protocol"] = self.protocol

    for intf in self.interfaces:
      ir = ET.SubElement(lnk, "{%s}interface_ref" % (GNS.REQUEST.name))
      ir.attrib["client_id"] = intf.client_id
    if self.type != "":
      lt = ET.SubElement(lnk, "{%s}link_type" % (GNS.REQUEST.name))
      lt.attrib["name"] = self.type
    if self.shared_vlan:
      sv = ET.SubElement(lnk, "{%s}link_shared_vlan" % (GNS.SVLAN.name))
      sv.attrib["name"] = self.shared_vlan

    if not self._mac_learning:
      lrnelem = ET.SubElement(lnk, "{%s}link_attribute" % (Namespaces.VTOP.name))
      lrnelem.attrib["key"] = "nomac_learning"
      lrnelem.attrib["value"] = "yep"

    if self._vlan_tagging:
      tagging = ET.SubElement(lnk, "{%s}vlan_tagging" % (Namespaces.EMULAB.name))
      tagging.attrib["enabled"] = "true"

    if self._best_effort:
      tagging = ET.SubElement(lnk, "{%s}best_effort" % (Namespaces.EMULAB.name))
      tagging.attrib["enabled"] = "true"

    if self._link_multiplexing:
      tagging = ET.SubElement(lnk, "{%s}link_multiplexing" % (Namespaces.EMULAB.name))
      tagging.attrib["enabled"] = "true"

    if self._trivial_ok is not None:
      trivial = ET.SubElement(lnk, "{%s}trivial_ok" % (Namespaces.EMULAB.name))
      if self._trivial_ok:
        trivial.attrib["enabled"] = "true"
      else:
        trivial.attrib["enabled"] = "false"

    # LAN shaping properties are handled by the LAN class below.
    if self.type != "lan":
      for (intfA,intfB) in itertools.permutations(self.interfaces,2):
        bw = intfA.bandwidth if intfA.bandwidth else self.bandwidth
        lat = intfA.latency if intfA.latency else self.latency
        plr = intfA.plr if intfA.plr else self.plr
        self._write_link_prop(lnk, intfB.client_id, intfA.client_id, bw, lat, plr)

    for obj in self._ext_children:
      obj._write(lnk)

    for elem in self._raw_elements:
      lnk.append(elem)

    return lnk

  def _write_link_prop(self, lnk, src, dst, bw, lat, plr):
    if bw != Link.DEFAULT_BW or lat != Link.DEFAULT_LAT or \
       plr != Link.DEFAULT_PLR:
      prop = ET.SubElement(lnk, "{%s}property" % (GNS.REQUEST.name))
      prop.attrib["source_id"] = src
      prop.attrib["dest_id"] = dst
      if bw != Link.DEFAULT_BW:
        prop.attrib["capacity"] = str(bw)
      if lat != Link.DEFAULT_LAT:
        prop.attrib["latency"] = str(lat)
      if plr != Link.DEFAULT_PLR:
        prop.attrib["packet_loss"] = str(plr)

Request.EXTENSIONS.append(("Link", Link))


class LAN(Link):
  def __init__ (self, name = None):
    super(LAN, self).__init__(name, "lan")

  def _write (self, root):
    lnk = super(LAN, self)._write(root)

    for intf in self.interfaces:
      bw = intf.bandwidth if intf.bandwidth else self.bandwidth
      lat = intf.latency if intf.latency else self.latency
      plr = intf.plr if intf.plr else self.plr
      super(LAN, self)._write_link_prop(lnk, intf.client_id, self.client_id, bw, lat, plr)

    return lnk

Request.EXTENSIONS.append(("LAN", LAN))


class L3GRE(Link):
  def __init__ (self, name = None):
    super(L3GRE, self).__init__(name, "gre-tunnel")

class L2GRE(Link):
  def __init__ (self, name = None):
    super(L2GRE, self).__init__(name, "egre-tunnel")

class StitchedLink(Link):
  class UnknownComponentManagerError(Exception):
    def __init__ (self, cid):
      super(StitchedLink.UnknownComponentManagerError, self).__init__()
      self._cid = cid
    def __str__ (self):
      return "Interface with client_id %s is not attached to a bound node." % (self._cid)

  class TooManyInterfacesError(Exception):
    def __str__ (self):
      return "Stitched Links may not be connected to more than two interfaces"

  def __init__ (self, name = None):
    super(StitchedLink, self).__init__(name, "")
    self.bandwidth = 20000

  def _write (self, root):
    if len(self.interfaces) > 2:
      raise StitchedLink.TooManyInterfacesError()

    lnk = super(StitchedLink, self)._write(root)
    for intf in self.interfaces:
      if intf.node.component_manager_id is None:
        raise StitchedLink.UnknownComponentManagerError(intf.client_id)
      cm = ET.SubElement(lnk, "{%s}component_manager" % (GNS.REQUEST.name))
      cm.attrib["name"] = intf.node.component_manager_id
    return lnk


class Node(Resource):
  EXTENSIONS = []

  def __init__ (self, name, ntype, component_id = None, exclusive = None):
    super(Node, self).__init__()
    self.client_id = name
    self.exclusive = exclusive
    self.disk_image = None
    self.type = ntype
    self.hardware_type = None
    self.interfaces = []
    self.services = []
    self.routable_control_ip = False
    self.component_id = component_id
    self.component_manager_id = None
    self._ext_children = []
    for name,ext in Node.EXTENSIONS:
      self._wrapext(name,ext)

    self._raw_elements = []

  class DuplicateInterfaceName(Exception):
    def __str__ (self):
      return "Duplicate interface names"

  def _wrapext (self, name, klass):
    @functools.wraps(klass.__init__)
    def wrap(*args, **kw):
      instance = klass(*args, **kw)
      self._ext_children.append(instance)
      return instance
    setattr(self, name, wrap)

  @property
  def name (self):
    return self.client_id

  def _write (self, root):
    # pylint: disable=too-many-branches
    nd = ET.SubElement(root, "{%s}node" % (GNS.REQUEST.name))
    nd.attrib["client_id"] = self.client_id
    if self.exclusive is not None:  # Don't write this for EG
      nd.attrib["exclusive"] = str(self.exclusive).lower()
    if self.component_id:
      if isinstance(self.component_id, geni.urn.Base):
        nd.attrib["component_id"] = str(self.component_id)
      else:
        nd.attrib["component_id"] = self.component_id
    if self.component_manager_id:
      if isinstance(self.component_manager_id, geni.urn.Base):
        nd.attrib["component_manager_id"] = str(self.component_manager_id)
      else:
        nd.attrib["component_manager_id"] = self.component_manager_id

    st = ET.SubElement(nd, "{%s}sliver_type" % (GNS.REQUEST.name))
    st.attrib["name"] = self.type

    if self.disk_image:
      # TODO: Force disk images to be objects, and stop supporting old style strings
      if isinstance(self.disk_image, (str, unicode)):
        di = ET.SubElement(st, "{%s}disk_image" % (GNS.REQUEST.name))
        di.attrib["name"] = self.disk_image
      elif isinstance(self.disk_image, geni.urn.Base):
        di = ET.SubElement(st, "{%s}disk_image" % (GNS.REQUEST.name))
        di.attrib["name"] = str(self.disk_image)
      else:
        self.disk_image._write(st)

    if self.hardware_type:
      hwt = ET.SubElement(nd, "{%s}hardware_type" % (GNS.REQUEST.name))
      hwt.attrib["name"] = self.hardware_type

    if self.interfaces:
      for intf in self.interfaces:
        intf._write(nd)

    if self.services:
      svc = ET.SubElement(nd, "{%s}services" % (GNS.REQUEST.name))
      for service in self.services:
        service._write(svc)

    if self.routable_control_ip:
      ET.SubElement(nd, "{%s}routable_control_ip" % (Namespaces.EMULAB.name))

    for obj in self._ext_children:
      obj._write(nd)

    for elem in self._raw_elements:
      nd.append(elem)

    return nd

  def addInterface (self, name = None, address = None):
    existingNames = [x.name for x in self.interfaces]
    if name is not None:
      intfName = "%s:%s" % (self.client_id, name)
    else:
      for i in range(0, 100):
        intfName = "%s:if%i" % (self.client_id, i)
        if intfName not in existingNames:
          break

    if intfName in existingNames:
      raise Node.DuplicateInterfaceName()

    intf = Interface(intfName, self, address)
    self.interfaces.append(intf)
    return intf

  def addService (self, svc):
    self.services.append(svc)

  def addRawElement (self, elem):
    self._raw_elements.append(elem)

Request.EXTENSIONS.append(("Node", Node))

class RawPC(Node):
  def __init__ (self, name, component_id = None):
    super(RawPC, self).__init__(name, NodeType.RAW, component_id = component_id, exclusive = True)

Request.EXTENSIONS.append(("RawPC", RawPC))

class VZContainer(Node):
  def __init__ (self, name, exclusive = False):
    super(VZContainer, self).__init__(name, "emulab-openvz", exclusive)



class Namespaces(object):
  CLIENT = GNS.Namespace("client", "http://www.protogeni.net/resources/rspec/ext/client/1")
  RS = GNS.Namespace("rs", "http://www.protogeni.net/resources/rspec/ext/emulab/1")
  EMULAB = GNS.Namespace("emulab", "http://www.protogeni.net/resources/rspec/ext/emulab/1")
  VTOP  = GNS.Namespace("vtop", "http://www.protogeni.net/resources/rspec/ext/emulab/1", "vtop_extension.xsd")
  TOUR =  GNS.Namespace("tour", "http://www.protogeni.net/resources/rspec/ext/apt-tour/1")
  JACKS = GNS.Namespace("jacks", "http://www.protogeni.net/resources/rspec/ext/jacks/1")
  INFO = GNS.Namespace("info", "http://www.protogeni.net/resources/rspec/ext/site-info/1")
  PARAMS = GNS.Namespace("data", "http://www.protogeni.net/resources/rspec/ext/user-data/1")
  DELAY =  GNS.Namespace("delay", "http://www.protogeni.net/resources/rspec/ext/delay/1")


#### DEPRECATED #####
class XenVM(Node):
  """
.. deprecated:: 0.4
   Use :py:class:`geni.rspec.igext.XenVM` instead."""
  def __init__ (self, name, component_id = None, exclusive = False):
    import geni.warnings as GW
    import warnings
    warnings.warn("geni.rspec.pg.XenVM is deprecated, please use geni.rspec.igext.XenVM instead",
                  GW.GENILibDeprecationWarning)
    super(XenVM, self).__init__(name, NodeType.XEN, component_id = component_id, exclusive = exclusive)
    self.cores = 1
    self.ram = 256
    self.disk = 8

  def _write (self, root):
    nd = super(XenVM, self)._write(root)
    st = nd.find("{%s}sliver_type" % (GNS.REQUEST.name))
    xen = ET.SubElement(st, "{%s}xen" % (Namespaces.EMULAB.name))
    xen.attrib["cores"] = str(self.cores)
    xen.attrib["ram"] = str(self.ram)
    xen.attrib["disk"] = str(self.disk)
    return nd

VM = XenVM<|MERGE_RESOLUTION|>--- conflicted
+++ resolved
@@ -53,20 +53,6 @@
     self.addNamespace(Namespaces.EMULAB)
     self.addNamespace(Namespaces.JACKS)
     self.tour = tour
-
-<<<<<<< HEAD
-  def addParameterSet (self, parameters):
-    self.addNamespace(Namespaces.EMULAB)
-    self.parameters = parameters
-=======
-  def setCollocateFactor (self, mfactor):
-    self.addNamespace(Namespaces.EMULAB)
-    self.mfactor = mfactor
-
-  def setPackingStrategy (self, strategy):
-    self.addNamespace(Namespaces.EMULAB)
-    self.packing_strategy = strategy
->>>>>>> cebec195
 
   def hasTour (self):
     return self.tour is not None
@@ -600,6 +586,7 @@
   TOUR =  GNS.Namespace("tour", "http://www.protogeni.net/resources/rspec/ext/apt-tour/1")
   JACKS = GNS.Namespace("jacks", "http://www.protogeni.net/resources/rspec/ext/jacks/1")
   INFO = GNS.Namespace("info", "http://www.protogeni.net/resources/rspec/ext/site-info/1")
+  PARAMS = GNS.Namespace("parameters", "http://www.protogeni.net/resources/rspec/ext/profile-parameters/1")
   PARAMS = GNS.Namespace("data", "http://www.protogeni.net/resources/rspec/ext/user-data/1")
   DELAY =  GNS.Namespace("delay", "http://www.protogeni.net/resources/rspec/ext/delay/1")
 
