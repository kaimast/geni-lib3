--- conflicted
+++ resolved
@@ -9,10 +9,7 @@
 import itertools
 import sys
 import functools
-<<<<<<< HEAD
 import importlib
-=======
->>>>>>> 081fcf63
 
 from lxml import etree as ET
 
@@ -29,15 +26,8 @@
 
   def __init__ (self):
     super(Request, self).__init__("request")
-<<<<<<< HEAD
-    self.resources = []
-    self.tour = None
-=======
     self._resources = []
     self.tour = None
-    self.mfactor = None
-    self.packing_strategy = None
->>>>>>> 081fcf63
     self._raw_elements = []
 
     self.addNamespace(GNS.REQUEST, None)
@@ -50,14 +40,10 @@
   def _wrapext (self, name, klass):
     @functools.wraps(klass.__init__)
     def wrap(*args, **kw):
-<<<<<<< HEAD
       if getattr(klass, "__WANTPARENT__", False):
         instance = klass(self, *args, **kw)
       else:
         instance = klass(*args, **kw)
-=======
-      instance = klass(*args, **kw)
->>>>>>> 081fcf63
       self._ext_children.append(instance)
       return instance
     setattr(self, name, wrap)
@@ -65,32 +51,17 @@
   def addResource (self, rsrc):
     for ns in rsrc.namespaces:
       self.addNamespace(ns)
-<<<<<<< HEAD
-    self.resources.append(rsrc)
-=======
     self._resources.append(rsrc)
 
   @property
   def resources(self):
     return self._resources + self._ext_children
->>>>>>> 081fcf63
 
   def addTour (self, tour):
     self.addNamespace(Namespaces.EMULAB)
     self.addNamespace(Namespaces.JACKS)
     self.tour = tour
 
-<<<<<<< HEAD
-=======
-  def setCollocateFactor (self, mfactor):
-    self.addNamespace(Namespaces.EMULAB)
-    self.mfactor = mfactor
-
-  def setPackingStrategy (self, strategy):
-    self.addNamespace(Namespaces.EMULAB)
-    self.packing_strategy = strategy
-
->>>>>>> 081fcf63
   def hasTour (self):
     return self.tour is not None
 
@@ -121,23 +92,9 @@
     if self.tour:
       self.tour._write(rspec)
 
-<<<<<<< HEAD
-    for resource in self.resources:
-      resource._write(rspec)
-
-=======
     for resource in self._resources:
       resource._write(rspec)
 
-    if self.mfactor:
-      mf = ET.SubElement(rspec, "{%s}collocate_factor" % (Namespaces.EMULAB.name))
-      mf.attrib["count"] = str(self.mfactor)
-
-    if self.packing_strategy:
-      mf = ET.SubElement(rspec, "{%s}packing_strategy" % (Namespaces.EMULAB.name))
-      mf.attrib["strategy"] = str(self.packing_strategy)
-
->>>>>>> 081fcf63
     for obj in self._ext_children:
       obj._write(rspec)
 
@@ -255,11 +212,8 @@
     self.bandwidth = None
     self.latency = None
     self.plr = None
-<<<<<<< HEAD
     if address:
       self.addAddress(address)
-=======
->>>>>>> 081fcf63
 
   @property
   def name (self):
@@ -323,7 +277,6 @@
     self.latency = Link.DEFAULT_LAT
     self.plr = Link.DEFAULT_PLR
 
-<<<<<<< HEAD
     for name,ext in Link.EXTENSIONS:
       self._wrapext(name,ext)
 
@@ -338,8 +291,6 @@
       return instance
     setattr(self, name, wrap)
 
-=======
->>>>>>> 081fcf63
   def addRawElement (self, elem):
     self._raw_elements.append(elem)
 
@@ -631,11 +582,7 @@
 
     return nd
 
-<<<<<<< HEAD
   def addInterface (self, name = None, address = None):
-=======
-  def addInterface (self, name = None):
->>>>>>> 081fcf63
     existingNames = [x.name for x in self.interfaces]
     if name is not None:
       intfName = "%s:%s" % (self.client_id, name)
@@ -658,10 +605,7 @@
   def addRawElement (self, elem):
     self._raw_elements.append(elem)
 
-<<<<<<< HEAD
 Request.EXTENSIONS.append(("Node", Node))
-=======
->>>>>>> 081fcf63
 
 class RawPC(Node):
   def __init__ (self, name, component_id = None):
@@ -683,7 +627,6 @@
   TOUR =  GNS.Namespace("tour", "http://www.protogeni.net/resources/rspec/ext/apt-tour/1")
   JACKS = GNS.Namespace("jacks", "http://www.protogeni.net/resources/rspec/ext/jacks/1")
   INFO = GNS.Namespace("info", "http://www.protogeni.net/resources/rspec/ext/site-info/1")
-<<<<<<< HEAD
   PARAMS = GNS.Namespace("parameters", "http://www.protogeni.net/resources/rspec/ext/profile-parameters/1")
   PARAMS = GNS.Namespace("data", "http://www.protogeni.net/resources/rspec/ext/user-data/1")
   DELAY =  GNS.Namespace("delay", "http://www.protogeni.net/resources/rspec/ext/delay/1")
@@ -713,7 +656,4 @@
     xen.attrib["disk"] = str(self.disk)
     return nd
 
-VM = XenVM
-=======
-
->>>>>>> 081fcf63
+VM = XenVM