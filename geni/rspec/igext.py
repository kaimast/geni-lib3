# Copyright (c) 2014-2016  Barnstormer Softworks, Ltd.

# This Source Code Form is subject to the terms of the Mozilla Public
# License, v. 2.0. If a copy of the MPL was not distributed with this
# file, You can obtain one at http://mozilla.org/MPL/2.0/.

from __future__ import absolute_import

import re
import sys
import inspect

from lxml import etree as ET

from .. import namespaces as GNS
from .pg import Namespaces as PGNS
from .pg import Node
from .pg import Resource
from . import pg
from .. import urn

class OFController(object):
  """OpenFlow controller specification to be used on a PG VLAN.

Add to link objects using the Link.addChild() method.

.. note::
  This will have no effect if a trivial link is created by the aggregate.
  You need to make sure that a VLAN will be provisioned (typically by making sure
  that at least two interfaces on the link are on different physical hosts)."""

  def __init__ (self, host, port=6633):
    self.host = host
    self.port = port

  def _write (self, element):
    eof = ET.SubElement(element, "{%s}openflow_controller" % (PGNS.EMULAB))
    eof.attrib["url"] = "tcp:%s:%d" % (self.host, self.port)
    return eof


class XenVM(Node):
  """Xen-based Virtual Machine resource
  
  Args:
    client_id (str): Your name for this VM.  This must be unique within a single `Request` object.
    component_id (Optional[str]): The `component_id` of the site node you want to bind this VM to
    exclusive (Optional[bool]): Request this VM on an isolated host used only by your sliver.

  Attributes:
    cores (int): Number of CPU cores
    ram (int): Amount of memory in megabytes
    disk (int): Amount of disk space in gigabytes
  """
  def __init__ (self, client_id, component_id = None, exclusive = False):
    super(XenVM, self).__init__(client_id, "emulab-xen", component_id = component_id, exclusive = exclusive)
    self.cores = 1
    self.ram = 512 
<<<<<<< HEAD
    self.disk = 0
=======
    self.disk = 8
    self.xen_ptype = ""
>>>>>>> 64fe51e7

  def _write (self, root):
    nd = super(XenVM, self)._write(root)
    st = nd.find("{%s}sliver_type" % (GNS.REQUEST.name))
    if self.cores or self.ram or self.disk:
      xen = ET.SubElement(st, "{%s}xen" % (PGNS.EMULAB.name))
      if self.cores:
        xen.attrib["cores"] = str(self.cores)
      if self.ram:
        xen.attrib["ram"] = str(self.ram)
      if self.disk:
        xen.attrib["disk"] = str(self.disk)
    if self.xen_ptype != "":
      pt = ET.SubElement(st, "{%s}xen_ptype" % (PGNS.EMULAB.name))
      pt.attrib["name"] = self.xen_ptype
    return nd

pg.Request.EXTENSIONS.append(("XenVM", XenVM))


class AddressPool(Resource):
  """A pool of public dynamic IP addresses belonging to a slice."""

  def __init__(self, name, count=1, type="any"):
    super(AddressPool, self).__init__()
    self.client_id = name
    self.count = count
    self.type = type
    self.component_manager_id = None

  @property
  def name (self):
    return self.client_id

  def _write (self, root):
    pl = ET.SubElement(root, "{%s}routable_pool" % (PGNS.EMULAB.name))
    pl.attrib["client_id"] = self.client_id
    if self.component_manager_id:
      pl.attrib["component_manager_id"] = self.component_manager_id

    pl.attrib["count"] = str(self.count)
    pl.attrib["type"] = self.type

    return pl

pg.Request.EXTENSIONS.append(("AddressPool", AddressPool))


class Blockstore(object):
  def __init__ (self, name, mount):
    """Creates a BlockStore object with the given name (arbitrary) and mountpoint."""
    self.name = name
    self.mount = mount
    self.size = None
    self.where = "local"    # local|remote
    self.readonly = False
    self.placement = "any"  # any|sysvol|nonsysvol
    self.dataset = None

  def _write (self, element):
    bse = ET.SubElement(element, "{%s}blockstore" % (PGNS.EMULAB))
    bse.attrib["name"] = self.name
    bse.attrib["mountpoint"] = self.mount
    bse.attrib["class"] = self.where
    if self.size:
      if re.match(r"^\d+$", self.size):
        self.size = str(self.size) + "GB"
      bse.attrib["size"] = self.size
    bse.attrib["placement"] = self.placement
    if self.readonly:
      bse.attrib["readonly"] = "true"
    if self.dataset:
      if isinstance(self.dataset, (str, unicode)):
        bse.attrib["dataset"] = self.dataset
      elif isinstance(self.dataset, urn.Base):
        bse.attrib["dataset"] = str(self.dataset)
    return bse

pg.Node.EXTENSIONS.append(("Blockstore", Blockstore))


class RemoteBlockstore(pg.Node):
  def __init__ (self, name, mount):
    super(RemoteBlockstore, self).__init__(name, "emulab-blockstore")
    bs = Blockstore("%s-bs" % (self.name), mount)
    bs.where = "remote"
    self._bs = bs
    self._interface = self.addInterface("if0")

  def _write (self, element):
    return self._bs._write(super(RemoteBlockstore, self)._write(element));

  @property
  def interface (self):
    return self._interface

  @property
  def size (self):
    return self._bs.size

  @size.setter
  def size (self, val):
    self._bs.size = val

  @property
  def mountpoint (self):
    return self._bs.mount

  @property
  def dataset (self):
    return self._bs.dataset

  @dataset.setter
  def dataset (self, val):
    self._bs.dataset = val

pg.Request.EXTENSIONS.append(("RemoteBlockstore", RemoteBlockstore))

class Bridge(pg.Node):
  class Pipe(object):
    def __init__ (self):
      self.bandwidth = 0
      self.latency   = 0
      self.lossrate  = 0.0
  
  def __init__ (self, name):
    super(Bridge, self).__init__(name, "delay")
    self.addNamespace(PGNS.DELAY)
    self.iface0 = self.addInterface("if0")
    self.pipe0  = self.Pipe();
    self.iface1 = self.addInterface("if1")
    self.pipe1  = self.Pipe();

  def _write (self, root):
    nd = super(Bridge, self)._write(root)
    st = nd.find("{%s}sliver_type" % (GNS.REQUEST.name))
    delay = ET.SubElement(st, "{%s}sliver_type_shaping" % (PGNS.DELAY.name))
    pipe0 = ET.SubElement(delay, "pipe")
    pipe0.attrib["source"]    = self.iface0.name
    pipe0.attrib["dest"]      = self.iface1.name
    pipe0.attrib["capacity"]  = str(self.pipe0.bandwidth)
    pipe0.attrib["latency"]   = str(self.pipe0.latency)
    pipe0.attrib["lossrate"]  = str(self.pipe0.lossrate)
    pipe1 = ET.SubElement(delay, "pipe")
    pipe1.attrib["source"]    = self.iface1.name
    pipe1.attrib["dest"]      = self.iface0.name
    pipe1.attrib["capacity"]  = str(self.pipe1.bandwidth)
    pipe1.attrib["latency"]   = str(self.pipe1.latency)
    pipe1.attrib["lossrate"]  = str(self.pipe1.lossrate)
    return nd;

pg.Request.EXTENSIONS.append(("Bridge", Bridge))

class Firewall(object):
  class Style(object):
    OPEN     = "open"
    CLOSED   = "closed"
    BASIC    = "basic"

  class Direction(object):
    INCOMING = "incoming"
    OUTGOING = "outgoing"

  def __init__ (self, style):
    self.style = style
    self.exceptions = []

  def addException(self, port, direction, ip = None):
    self.exceptions.append({"port" : port, "direction" : direction, "ip" : ip})

  def _write (self, node):
    fw = ET.SubElement(node, "{%s}firewall" % (PGNS.EMULAB))
    fw.attrib["style"] = self.style
    for excep in self.exceptions:
      ex = ET.SubElement(fw, "exception")
      ex.attrib["port"]      = str(excep["port"])
      ex.attrib["direction"] = excep["direction"]
      if excep["ip"]:
        ex.attrib["ip"] = excep["ip"]
    return fw

XenVM.EXTENSIONS.append(("Firewall", Firewall))


class Tour(object):
  TEXT = "text"
  MARKDOWN = "markdown"

  # One or more blank lines, followed by "Instructions:" on it's own line, then
  # zero or more blank lines. Eats the blank lines.
  SPLIT_REGEX = re.compile(r"\n+^\w*instructions\w*:?\w*$\n+",
                           re.IGNORECASE | re.MULTILINE)

  def __init__ (self):
    self.description = None
    # Type can markdown
    self.description_type = Tour.TEXT
    self.instructions = None
    # Type can markdown
    self.instructions_type = Tour.TEXT

  def Description(self, type, desc):
    self.description_type = type
    self.description = desc

  def Instructions(self, type, inst):
    self.instructions_type = type
    self.instructions = inst

  def useDocstring(self, module = None):
    if module is None:
      module = sys.modules["__main__"]
    if not self.description and module.__doc__:
      docstr = inspect.getdoc(module)
      docparts = Tour.SPLIT_REGEX.split(docstr,2)
      self.Description(Tour.MARKDOWN,docparts[0])
      if len(docparts) == 2 and not self.instructions:
        self.Instructions(Tour.MARKDOWN,docparts[1])
      return True
    else:
      return False

  def _write (self, root):
    #
    # Please do it this way, until some of our JS code is fixed.
    #
    td = ET.SubElement(root, "rspec_tour",
                       nsmap={None : PGNS.TOUR.name})
    if self.description:
      desc = ET.SubElement(td, "description")
      desc.text = self.description
      desc.attrib["type"] = self.description_type
    if self.instructions:
      inst = ET.SubElement(td, "instructions")
      inst.text = self.instructions
      inst.attrib["type"] = self.instructions_type
    return td


class ParameterSet(object):
  def __init__ (self, parameters):
    self.parameters = parameters

  def _write (self, root):
    td = ET.SubElement(root, "profile_parameters",
                       nsmap={None : PGNS.PARAMS.name})
    for param in self.parameters:
      if 'hide' in self.parameters[param] and self.parameters[param]['hide'] == False:
        desc = ET.SubElement(td, "parameter")
        desc.attrib["name"] = param
        desc.attrib["value"] = str(self.parameters[param]['value'])


class Site(object):
  def __init__ (self, id):
    self.id = id

  def _write (self, node):
    site = ET.SubElement(node, "{%s}site" % (PGNS.JACKS))
    site.attrib["id"] = self.id
    return site

pg.Node.EXTENSIONS.append(("Site", Site))


class Password(Resource):
  """A declaration for a randomly generated password.

The portal will generate the password, encrypt it, and pass on the
encrypted value to the AM(s) and therefore the node(s)."""

  def __init__(self, name=None):
    super(Password, self).__init__()
    self.name = name

  def _write (self, root):
    pl = ET.SubElement(root, "{%s}password" % (PGNS.EMULAB.name))
    if self.name:
      pl.attrib["name"] = self.name

    return pl<|MERGE_RESOLUTION|>--- conflicted
+++ resolved
@@ -56,12 +56,8 @@
     super(XenVM, self).__init__(client_id, "emulab-xen", component_id = component_id, exclusive = exclusive)
     self.cores = 1
     self.ram = 512 
-<<<<<<< HEAD
     self.disk = 0
-=======
-    self.disk = 8
     self.xen_ptype = ""
->>>>>>> 64fe51e7
 
   def _write (self, root):
     nd = super(XenVM, self)._write(root)
