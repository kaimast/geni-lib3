# Copyright (c) 2014-2015  Barnstormer Softworks, Ltd.

# This Source Code Form is subject to the terms of the Mozilla Public
# License, v. 2.0. If a copy of the MPL was not distributed with this
# file, You can obtain one at http://mozilla.org/MPL/2.0/.

from __future__ import absolute_import

from lxml import etree as ET
import re
import sys
import inspect

from .. import namespaces as GNS
from .pg import Namespaces as PGNS
from .pg import Node
from .pg import Resource
from . import pg
from .. import urn

class OFController(object):
  """OpenFlow controller specification to be used on a PG VLAN.

Add to link objects using the Link.addChild() method.

.. note::
  This will have no effect if a trivial link is created by the aggregate.
  You need to make sure that a VLAN will be provisioned (typically by making sure
  that at least two interfaces on the link are on different physical hosts)."""

  def __init__ (self, host, port=6633):
    self.host = host
    self.port = port

  def _write (self, element):
    eof = ET.SubElement(element, "{%s}openflow_controller" % (PGNS.EMULAB))
    eof.attrib["url"] = "tcp:%s:%d" % (self.host, self.port)
    return eof


class XenVM(Node):
  def __init__ (self, name, component_id = None, exclusive = False):
    super(XenVM, self).__init__(name, "emulab-xen", component_id = component_id, exclusive = exclusive)
    self.cores = 1
    self.ram = 256
    self.disk = 8

  def _write (self, root):
    nd = super(XenVM, self)._write(root)
    if self.cores or self.ram or self.disk:
      st = nd.find("{%s}sliver_type" % (GNS.REQUEST.name))
      xen = ET.SubElement(st, "{%s}xen" % (PGNS.EMULAB.name))
      if self.cores:
        xen.attrib["cores"] = str(self.cores)
        pass
      if self.ram:
        xen.attrib["ram"] = str(self.ram)
        pass
      if self.disk:
        xen.attrib["disk"] = str(self.disk)
        pass
    return nd


class AddressPool(Resource):
  """A pool of public dynamic IP addresses belonging to a slice."""

  def __init__(self, name, count=1, type="any"):
    super(AddressPool, self).__init__()
    self.client_id = name
    self.count = count
    self.type = type
    self.component_manager_id = None

  @property
  def name (self):
    return self.client_id

  def _write (self, root):
    pl = ET.SubElement(root, "{%s}routable_pool" % (PGNS.EMULAB.name))
    pl.attrib["client_id"] = self.client_id
    if self.component_manager_id:
      pl.attrib["component_manager_id"] = self.component_manager_id

    pl.attrib["count"] = str(self.count)
    pl.attrib["type"] = self.type

    return pl

class Blockstore(object):
  def __init__ (self, name, mount):
    """Creates a BlockStore object with the given name (arbitrary) and mountpoint."""
    self.name = name
    self.mount = mount
    self.size = None
    self.where = "local"    # local|remote
    self.readonly = False
    self.placement = "any"  # any|sysvol|nonsysvol
    self.dataset = None

  def _write (self, element):
    bse = ET.SubElement(element, "{%s}blockstore" % (PGNS.EMULAB))
    bse.attrib["name"] = self.name
    bse.attrib["mountpoint"] = self.mount
    bse.attrib["class"] = self.where
    if self.size:
      bse.attrib["size"] = "%dGB" % (self.size)
    bse.attrib["placement"] = self.placement
    if self.readonly:
      bse.attrib["readonly"] = "true"
    if self.dataset:
      if isinstance(self.dataset, (str, unicode)):
        bse.attrib["dataset"] = self.dataset
      elif isinstance(self.dataset, urn.Base):
        bse.attrib["dataset"] = str(self.dataset)
    return bse

pg.Node.EXTENSIONS.append(("Blockstore", Blockstore))


class RemoteBlockstore(pg.Node):
  def __init__ (self, name, mount):
    super(RemoteBlockstore, self).__init__(name, "emulab-blockstore")
    bs = Blockstore("%s-bs" % (self.name), mount)
    bs.where = "remote"
    self._bs = bs
    self._interface = self.addInterface("if0")

  @property
  def interface (self):
    return self._interface

  @property
  def size (self):
    return self._bs.size

  @size.setter
  def size (self, val):
    self._bs.size = val

  @property
  def mountpoint (self):
    return self._bs.mount

  @property
  def dataset (self):
    return self._bs.dataset

  @dataset.setter
  def dataset (self, val):
    self._bs.dataset = val


class Firewall(object):
  class Style(object):
    OPEN     = "open"
    CLOSED   = "closed"
    BASIC    = "basic"

  class Direction(object):
    INCOMING = "incoming"
    OUTGOING = "outgoing"

  def __init__ (self, style):
    self.style = style
    self.exceptions = []

  def addException(self, port, direction, ip = None):
    self.exceptions.append({"port" : port, "direction" : direction, "ip" : ip})

  def _write (self, node):
    fw = ET.SubElement(node, "{%s}firewall" % (PGNS.EMULAB))
    fw.attrib["style"] = self.style
    for excep in self.exceptions:
      ex = ET.SubElement(fw, "exception")
      ex.attrib["port"]      = str(excep["port"])
      ex.attrib["direction"] = excep["direction"]
      if excep["ip"]:
        ex.attrib["ip"] = excep["ip"]
    return fw

XenVM.EXTENSIONS.append(("Firewall", Firewall))


class Tour(object):
  TEXT = "text"
  MARKDOWN = "markdown"

<<<<<<< HEAD
  # One or more blank lines, followed by "Instructions:" on it's own line, then
  # zero or more blank lines. Eats the blank lines.
  SPLIT_REGEX = re.compile("\n+^\w*instructions\w*:?\w*$\n+",
      re.IGNORECASE | re.MULTILINE)
  
=======
>>>>>>> 7c7ca184
  def __init__ (self):
    self.description = None
    # Type can markdown
    self.description_type = Tour.TEXT
    self.instructions = None
    # Type can markdown
    self.instructions_type = Tour.TEXT

  def Description(self, type, desc):
    self.description_type = type
    self.description = desc

  def Instructions(self, type, inst):
    self.instructions_type = type
    self.instructions = inst

  def useDocstring(self, module = None):
    if module is None:
      module = sys.modules["__main__"]
    if not self.description and module.__doc__:
      docstr = inspect.getdoc(module)
      docparts = Tour.SPLIT_REGEX.split(docstr,2)
      self.Description(Tour.MARKDOWN,docparts[0])
      if len(docparts) == 2 and not self.instructions:
        self.Instructions(Tour.MARKDOWN,docparts[1])
      return True
    else:
      return False

  def _write (self, root):
    #
    # Please do it this way, until some of our JS code is fixed.
    #
    td = ET.SubElement(root, "rspec_tour",
                       nsmap={None : PGNS.TOUR.name})
    if self.description:
      desc = ET.SubElement(td, "description")
      desc.text = self.description
      desc.attrib["type"] = self.description_type
    if self.instructions:
      inst = ET.SubElement(td, "instructions")
      inst.text = self.instructions
      inst.attrib["type"] = self.instructions_type
    return td


class Site(object):
  def __init__ (self, id):
    self.id = id

  def _write (self, node):
    site = ET.SubElement(node, "{%s}site" % (PGNS.JACKS))
    site.attrib["id"] = self.id
    return site

pg.Node.EXTENSIONS.append(("Site", Site))


class Password(Resource):
  """A declaration for a randomly generated password.

The portal will generate the password, encrypt it, and pass on the
encrypted value to the AM(s) and therefore the node(s)."""

  def __init__(self, name=None):
    super(Password, self).__init__()
    self.name = name

  def _write (self, root):
    pl = ET.SubElement(root, "{%s}password" % (PGNS.EMULAB.name))
    if self.name:
      pl.attrib["name"] = self.name

    return pl<|MERGE_RESOLUTION|>--- conflicted
+++ resolved
@@ -186,14 +186,11 @@
   TEXT = "text"
   MARKDOWN = "markdown"
 
-<<<<<<< HEAD
   # One or more blank lines, followed by "Instructions:" on it's own line, then
   # zero or more blank lines. Eats the blank lines.
   SPLIT_REGEX = re.compile("\n+^\w*instructions\w*:?\w*$\n+",
       re.IGNORECASE | re.MULTILINE)
   
-=======
->>>>>>> 7c7ca184
   def __init__ (self):
     self.description = None
     # Type can markdown
@@ -209,6 +206,7 @@
   def Instructions(self, type, inst):
     self.instructions_type = type
     self.instructions = inst
+    pass
 
   def useDocstring(self, module = None):
     if module is None:
