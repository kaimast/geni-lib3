--- conflicted
+++ resolved
@@ -10,16 +10,10 @@
 import os.path
 import platform
 
-<<<<<<< HEAD
-requires = ["lxml",
-            "requests",
-            "six",
-=======
 requires = ["cryptography",
             "ipaddress",
             "lxml",
             "requests",
->>>>>>> 1c80abc2
             "wrapt"]
 
 # If you are on linux, and don't have ca-certs, we can do an awful thing and it will still work
@@ -28,30 +22,11 @@
     import ssl
     ssl._create_default_https_context = ssl._create_unverified_context
 
-<<<<<<< HEAD
-  (name, ver, dist_id) = platform.linux_distribution()
-  if dist_id == "trusty":
-    requires.append("setuptools==33.1.1")  # The last setuptools that works with OS pip on trusty
-    requires.append("cryptography==1.2.3")
-  elif name == "CentOS Linux":
-    # Determine major version
-    from distutils.version import StrictVersion
-    centos_version = StrictVersion(ver)
-    centos_major = centos_version.version[0]
-    if centos_major == 7:
-      requires.append("cryptography")
-  else:
-    requires.append("cryptography")
-
-setup(name = 'geni-lib',
-      version = '0.9.7.0',
-=======
 pkgs = find_packages()
 pkgs.append('')
 
 setup(name = 'geni-lib',
       version = '0.9.7.6',
->>>>>>> 1c80abc2
       author = 'Nick Bastin',
       author_email = 'nick@bssoftworks.com',
       description = 'Library and tools for working with research testbed resources that support ' \
@@ -63,6 +38,7 @@
       scripts = ['tools/buildcontext/context-from-bundle',
                  'tools/buildcontext/build-context',
                  'tools/shell/genish'],
+
       url = 'https://bitbucket.org/barnstorm/geni-lib',
       install_requires = requires,
       classifiers = [
